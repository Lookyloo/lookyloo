#!/usr/bin/env python3

from __future__ import annotations

import base64
import calendar
import functools
import gzip
import hashlib
import http
import ipaddress
import logging
import logging.config
import os
import time

import filetype  # type: ignore[import-untyped]
import orjson

from collections import defaultdict
from datetime import date, datetime, timedelta, timezone
from difflib import Differ
from importlib.metadata import version
from io import BytesIO, StringIO
from typing import Any, TypedDict
from collections.abc import Sequence
from collections.abc import Iterable
from urllib.parse import unquote_plus, urlparse
from uuid import uuid4
from zipfile import ZipFile
from zoneinfo import ZoneInfo

from har2tree import HostNode, URLNode
import flask_login  # type: ignore[import-untyped]
from flask import (Flask, Response, Request, flash, jsonify, redirect, render_template,
                   request, send_file, url_for, make_response, send_from_directory)
from flask_bootstrap import Bootstrap5  # type: ignore[import-untyped]
from flask_cors import CORS  # type: ignore[import-untyped]
from flask_restx import Api  # type: ignore[import-untyped]
from flask_talisman import Talisman  # type: ignore[import-untyped]
from lacuscore import CaptureStatus, CaptureSettingsError
from markupsafe import Markup, escape
from pylookyloo import PyLookylooError, Lookyloo as PyLookyloo
from puremagic import from_string, PureError
from pymisp import MISPEvent, MISPServerError
from werkzeug.security import check_password_hash
from werkzeug.wrappers.response import Response as WerkzeugResponse

from lookyloo import Lookyloo, CaptureSettings, LookylooException
from lookyloo.default import get_config, get_homedir, ConfigError
from lookyloo.exceptions import MissingUUID, NoValidHarFile, LacusUnreachable, TreeNeedsRebuild
from lookyloo.helpers import (UserAgents, load_cookies,
                              load_user_config,
                              get_taxonomies,
                              mimetype_to_generic,
                              remove_pickle_tree
                              )
from pylacus import PyLacus

from zoneinfo import available_timezones

from .genericapi import api as generic_api
from .helpers import (User, build_users_table, get_secret_key,
                      load_user_from_request, src_request_ip, sri_load,
                      get_lookyloo_instance, get_indexing, build_keys_table)
from .proxied import ReverseProxied

logging.config.dictConfig(get_config('logging'))
logger = logging.getLogger('Lookyloo_Website')

app: Flask = Flask(__name__)
app.wsgi_app = ReverseProxied(app.wsgi_app)  # type: ignore[method-assign]

app.config['SECRET_KEY'] = get_secret_key()

Bootstrap5(app)
app.config['BOOTSTRAP_SERVE_LOCAL'] = True
app.config['SESSION_COOKIE_NAME'] = 'lookyloo'
app.config['SESSION_COOKIE_SAMESITE'] = 'Strict'
app.debug = bool(os.environ.get('DEBUG', False))

try:
    from .custom_csp import csp  # type: ignore[import-untyped]
except ImportError:
    from .default_csp import csp

Talisman(
    app,
    force_https=False,
    content_security_policy_nonce_in=[
        'script-src',
        # Cannot enable that because https://github.com/python-restx/flask-restx/issues/252
        # 'script-src-elem'
    ],
    content_security_policy=csp
)

pkg_version = version('lookyloo')

# Auth stuff
login_manager = flask_login.LoginManager()
login_manager.init_app(app)
build_keys_table()

# User agents manager
user_agents = UserAgents()

if get_config('generic', 'index_is_capture'):
    @app.route('/', methods=['GET'])
    def landing_page() -> WerkzeugResponse | str:
        if request.method == 'HEAD':
            # Just returns ack if the webserver is running
            return 'Ack'
        return redirect(url_for('capture_web'))
else:
    @app.route('/', methods=['GET'])
    def landing_page() -> WerkzeugResponse | str:
        if request.method == 'HEAD':
            # Just returns ack if the webserver is running
            return 'Ack'
        return redirect(url_for('index'))


@login_manager.user_loader  # type: ignore[misc]
def user_loader(username: str) -> User | None:
    if username not in build_users_table():
        return None
    user = User()
    user.id = username
    return user


@login_manager.request_loader  # type: ignore[misc]
def _load_user_from_request(request: Request) -> User | None:
    return load_user_from_request(request)


@app.route('/login', methods=['GET', 'POST'])
def login() -> WerkzeugResponse | str | Response:
    if request.method == 'GET':
        return '''
               <form action='login' method='POST'>
                <input type='text' name='username' id='username' placeholder='username'/>
                <input type='password' name='password' id='password' placeholder='password'/>
                <input type='submit' name='submit'/>
               </form>
               '''

    username = request.form['username']
    users_table = build_users_table()
    if username in users_table and check_password_hash(users_table[username]['password'], request.form['password']):
        user = User()
        user.id = username
        flask_login.login_user(user)
        flash(f'Logged in as: {flask_login.current_user.id}', 'success')
    else:
        flash(f'Unable to login as: {username}', 'error')

    return redirect(url_for('index'))


@app.route('/logout')
@flask_login.login_required  # type: ignore[misc]
def logout() -> WerkzeugResponse:
    flask_login.logout_user()
    flash('Successfully logged out.', 'success')
    return redirect(url_for('index'))


# Config

lookyloo: Lookyloo = get_lookyloo_instance()

time_delta_on_index = get_config('generic', 'time_delta_on_index')
blur_screenshot = get_config('generic', 'enable_default_blur_screenshot')

use_own_ua = get_config('generic', 'use_user_agents_users')
enable_mail_notification = get_config('generic', 'enable_mail_notification')
ignore_sri = get_config('generic', 'ignore_sri')
if enable_mail_notification:
    confirm_message = get_config('generic', 'email').get('confirm_message')
else:
    confirm_message = ''
enable_context_by_users = get_config('generic', 'enable_context_by_users')
enable_categorization = get_config('generic', 'enable_categorization')
enable_bookmark = get_config('generic', 'enable_bookmark')
auto_trigger_modules = get_config('generic', 'auto_trigger_modules')
hide_captures_with_error = get_config('generic', 'hide_captures_with_error')


# ##### Global methods passed to jinja

# Method to make sizes in bytes human readable
# Source: https://stackoverflow.com/questions/1094841/reusable-library-to-get-human-readable-version-of-file-size
def sizeof_fmt(num: float, suffix: str='B') -> str:
    for unit in ['', 'Ki', 'Mi', 'Gi', 'Ti', 'Pi', 'Ei', 'Zi']:
        if abs(num) < 1024.0:
            return f"{num:3.1f}{unit}{suffix}"
        num /= 1024.0
    return ("{:.1f}{}{}".format(num, 'Yi', suffix)).strip()


def http_status_description(code: int) -> str:
    if code in http.client.responses:
        return http.client.responses[code]
    return Markup(f'Invalid code: "{code}"')


def month_name(month: int) -> str:
    return calendar.month_name[month]


def get_sri(directory: str, filename: str) -> str:
    if ignore_sri:
        return ""
    sha512 = sri_load()[directory][filename]
    return Markup(f'integrity="sha512-{sha512}"')


<<<<<<< HEAD
def shorten_string(s: str | int, length: int, with_title: bool=False) -> str:
    to_return = ''
    if isinstance(s, str):
        # NOTE: otherwise, anything passed to this method can contain HTML
        s = escape(s)
    if with_title:
        to_return += f'<span title="{s}">'
    if isinstance(s, int):
        s = str(s)
    if len(s) > length:
        to_return += f'{s[:int(length / 2)]} [...] {s[-int(length / 2):]}'
    else:
        to_return += s
=======
# Inspired by: https://stackoverflow.com/questions/59157322/overflow-ellipsis-in-middle-of-a-string
class SafeMiddleEllipsisString():

    def __init__(self, unsafe_string: str | int):
        if isinstance(unsafe_string, int):
            self.unsafe_string = str(unsafe_string)
        else:
            self.unsafe_string = unsafe_string

        self.left, self.right = self.unsafe_string[:len(self.unsafe_string) // 2], self.unsafe_string[len(self.unsafe_string) // 2:]

    def __html_format__(self, format_spec: str) -> Markup:
        if format_spec == "with_title":
            return Markup('<div title="{title}">{ellipsis}</div>').format(title=self.unsafe_string, ellipsis=self.__html__())
        elif format_spec:
            raise ValueError(f"Invalid format spec: {format_spec}")
        return self.__html__()

    def __html__(self) -> Markup:
        return Markup("""
<span class="middleEllipsis">
  <span class="middleEllipsisleft"><div class="middleEllipsiswrap pb-1">{left}</div></span><span class="middleEllipsisright pb-1">&#x202A;{right}</span>
</span>"""
                      ).format(left=self.left, right=self.right)


def shorten_string(s: str | int, with_title: bool=True) -> Markup:
    ss = SafeMiddleEllipsisString(s)
>>>>>>> 8d32651f
    if with_title:
        return Markup("{s:with_title}").format(s=ss)
    return Markup(ss)


class Icon(TypedDict):
    icon: str
    tooltip: str


def get_icon(icon_id: str) -> Icon | None:
    available_icons: dict[str, Icon] = {
        'js': {'icon': "javascript.png", 'tooltip': 'The content of the response is a javascript'},
        'exe': {'icon': "exe.png", 'tooltip': 'The content of the response is an executable'},
        'css': {'icon': "css.png", 'tooltip': 'The content of the response is a CSS'},
        'font': {'icon': "font.png", 'tooltip': 'The content of the response is a font'},
        'html': {'icon': "html.png", 'tooltip': 'The content of the response is a HTML document'},
        'json': {'icon': "json.png", 'tooltip': 'The content of the response is a Json'},
        'text': {'icon': "json.png", 'tooltip': 'The content of the response is a text'},  # FIXME: Need new icon
        'iframe': {'icon': "ifr.png", 'tooltip': 'This content is loaded from an Iframe'},
        'image': {'icon': "img.png", 'tooltip': 'The content of the response is an image'},
        'unset_mimetype': {'icon': "wtf.png", 'tooltip': 'The type of content of the response is not set'},
        'octet-stream': {'icon': "wtf.png", 'tooltip': 'The type of content of the response is a binary blob'},
        'unknown_mimetype': {'icon': "wtf.png", 'tooltip': 'The type of content of the response is of an unknown type'},
        'video': {'icon': "video.png", 'tooltip': 'The content of the response is a video'},
        'livestream': {'icon': "video.png", 'tooltip': 'The content of the response is a livestream'},
        'response_cookie': {'icon': "cookie_received.png", 'tooltip': 'There are cookies in the response'},
        'request_cookie': {'icon': "cookie_read.png", 'tooltip': 'There are cookies in the request'},
        'redirect': {'icon': "redirect.png", 'tooltip': 'The request is redirected'},
        'redirect_to_nothing': {'icon': "cookie_in_url.png", 'tooltip': 'The request is redirected to an URL we do not have in the capture'}
    }
    return available_icons.get(icon_id)


all_timezones_set: dict[str, str] = {}
for tzname in sorted(available_timezones()):
    if offset := ZoneInfo(tzname).utcoffset(datetime.now(timezone.utc)):
        all_timezones_set[tzname] = f"UTC{offset.total_seconds() / (60 * 60):+06.2f}"


def get_tz_info() -> tuple[str | None, str, dict[str, str]]:
    now = datetime.now().astimezone()
    local_TZ = now.tzname()
    local_UTC_offset = f'UTC{now.strftime("%z")}'
    return local_TZ, local_UTC_offset, all_timezones_set


def hash_icon_render(tree_uuid: str, urlnode_uuid: str, mimetype: str, h_ressource: str) -> str:
    gt = mimetype_to_generic(mimetype)
    if icon_info := get_icon(gt):
        if gt == 'image':
            title = f'''<img class="ressource_preview" src="{url_for('get_ressource_preview', tree_uuid=tree_uuid, node_uuid=urlnode_uuid, h_ressource=h_ressource)}"/>'''
        else:
            title = icon_info['tooltip']

        if gt == 'json':
            title += '<br>Click to view content.'
        else:
            title += '<br>Click to download.'

        render_in_modal = gt in ['json', 'text']

        if render_in_modal:
            link_url = f'''
<a href="#JsonRenderModal" data-remote="{url_for('get_ressource', tree_uuid=tree_uuid, node_uuid=urlnode_uuid, render_in_modal={render_in_modal})}"
   data-bs-toggle="modal" data-bs-target="#JsonRenderModal" role="button">'''
        else:
            link_url = f'''
<a href="{url_for('get_ressource', tree_uuid=tree_uuid, node_uuid=urlnode_uuid, render_in_modal={render_in_modal})}">'''

        return Markup(f'''{link_url}
  <img src="{url_for('static', filename=icon_info['icon'])}" alt="{icon_info['tooltip']}" width="21" height="21"
       data-bs-toggle="tooltip" data-bs-placement="bottom" data-bs-html="true" title='{title}'/>
</a>
<br>
<small>Mimetype: <b>{mimetype}</b></small>
<br>
''')
    else:
        return 'Unable to render icon'


def details_modal_button(target_modal_id: str, data_remote: str, button_string: str, search: str | None=None) -> dict[str, str]:
    return {'display': f'''
<a href="{target_modal_id}" data-remote="{data_remote}" data-bs-toggle="modal" data-bs-target="{target_modal_id}" role="button">
  {button_string}
</a>
''',
        'filter': search if search else button_string}


def load_custom_css(filename: str) -> tuple[str, str] | tuple[()]:
    return load_custom_local_ressource('css', filename)


def load_custom_js(filename: str) -> tuple[str, str] | tuple[()]:
    return load_custom_local_ressource('js', filename)


def load_custom_local_ressource(ressource_type: str, filename: str) -> tuple[str, str] | tuple[()]:
    """Loads a custom file from /static/<ressource_type>/, returns the URL and the SRI"""
    fullpath = get_homedir() / 'website' / 'web' / 'static' / ressource_type / filename
    if not fullpath.exists() or not fullpath.is_file():
        return ()
    # generate the hash for the custom file on the fly
    with fullpath.open('rb') as f:
        sri_hash = f"sha512-{base64.b64encode(hashlib.sha512(f.read()).digest()).decode('utf-8')}"
    url = url_for('static', filename=f'{ressource_type}/{filename}')
    return (url, sri_hash)


app.jinja_env.globals.update(
    {'sizeof_fmt': sizeof_fmt,
     'http_status_description': http_status_description,
     'month_name': month_name,
     'get_sri': get_sri,
     'shorten_string': shorten_string,
     'get_icon': get_icon,
     'generic_type': mimetype_to_generic,
     'hash_icon': hash_icon_render,
     'tz_info': get_tz_info,
     'details_modal_button': details_modal_button,
     'load_custom_css': load_custom_css,
     'load_custom_js': load_custom_js
     }
)


@app.template_filter('b64encode')
def b64enode_filter(blob: str | bytes | BytesIO) -> str:
    to_encode: bytes
    if isinstance(blob, BytesIO):
        to_encode = blob.getvalue()
    elif isinstance(blob, str):
        to_encode = blob.encode()
    else:
        to_encode = blob
    return base64.b64encode(to_encode).decode()


# ##### Generic/configuration methods #####

@app.after_request
def after_request(response: Response) -> Response:
    if use_own_ua:
        # We keep a list user agents in order to build a list to use in the capture
        # interface: this is the easiest way to have something up to date.
        # The reason we also get the IP address of the client is because we
        # count the frequency of each user agents and use it to sort them on the
        # capture page, and we want to avoid counting the same user (same IP)
        # multiple times in a day.
        # The cache of IPs is deleted after the UA file is generated once a day.
        # See bin/background_processing.py
        ua = request.headers.get('User-Agent')
        real_ip = src_request_ip(request)
        if ua:
            today = date.today().isoformat()
            lookyloo.redis.zincrby(f'user_agents|{today}', 1, f'{real_ip}|{ua}')
    # Opt out of FLoC
    response.headers.set('Permissions-Policy', 'interest-cohort=()')
    return response


def file_response(func):  # type: ignore[no-untyped-def]
    @functools.wraps(func)
    def wrapper(*args, **kwargs) -> Response:  # type: ignore[no-untyped-def]
        try:
            return func(*args, **kwargs)
        except NoValidHarFile:
            return send_file(BytesIO(b'The capture is broken and does not contain any HAR files.'),
                             mimetype='test/plain', as_attachment=True, download_name='error.txt')
        except MissingUUID as e:
            return send_file(BytesIO(str(e).encode()),
                             mimetype='test/plain', as_attachment=True, download_name='error.txt')

    return wrapper


@app.errorhandler(CaptureSettingsError)
def handle_pydandic_validation_exception(error: CaptureSettingsError) -> Response | str | WerkzeugResponse:
    '''Return the validation error message and 400 status code'''
    if error.pydantic_validation_errors:
        flash(f'Unable to validate capture settings: {error.pydantic_validation_errors.errors()}')
    else:
        flash(str(error))
    return redirect(url_for('landing_page'))


@app.route('/favicon.ico')
def favicon() -> WerkzeugResponse:
    """Load either the default favicon from static/images/favicons/favicon.ico
    or static/images/favicons/custom-favicon.ico (if it exists)"""

    favicon_path = get_homedir() / 'website' / 'web' / 'static'
    if (favicon_path / 'custom-favicon.ico').exists():
        path = 'custom-favicon.ico'
    else:
        path = 'favicon.ico'
    return send_from_directory(os.path.join(app.root_path, 'static'),
                               path, mimetype='image/vnd.microsoft.icon')


# ##### Methods querying the indexes #####


def _get_body_hash_investigator(body_hash: str, offset: int | None=None, limit: int | None=None, search: str | None=None) -> tuple[int, list[tuple[str, str, str, datetime, list[tuple[str, str]]]]]:
    '''Returns all the captures related to a hash (sha512), used in the web interface.'''
    total = get_indexing(flask_login.current_user).get_captures_body_hash_count(body_hash)
    if search:
        cached_captures = [capture for capture in lookyloo.sorted_capture_cache(
            [uuid for uuid, _ in get_indexing(flask_login.current_user).scan_captures_body_hash(body_hash)], cached_captures_only=False) if capture.search(search)]
    else:
        cached_captures = lookyloo.sorted_capture_cache(
            get_indexing(flask_login.current_user).get_captures_body_hash(body_hash=body_hash, offset=offset, limit=limit), cached_captures_only=False)
    captures = []
    for cache in cached_captures:
        nodes_info: list[tuple[str, str]] = []
        for urlnode_uuid in get_indexing(flask_login.current_user).get_capture_body_hash_nodes(cache.uuid, body_hash):
            try:
                urlnode = lookyloo.get_urlnode_from_tree(cache.uuid, urlnode_uuid)
                nodes_info.append((urlnode.name, urlnode_uuid))
            except IndexError:
                continue
        captures.append((cache.uuid, cache.title, cache.redirects[-1], cache.timestamp, nodes_info))
    return total, captures


def get_all_body_hashes(capture_uuid: str, /) -> dict[str, Any]:
    ct = lookyloo.get_crawled_tree(capture_uuid)
    to_return: dict[str, dict[str, int | str | list[tuple[URLNode, bool]]]] = defaultdict()
    for node in ct.root_hartree.url_tree.traverse():
        if node.empty_response:
            continue
        if node.body_hash not in to_return:
            total_captures = get_indexing(flask_login.current_user).get_captures_body_hash_count(node.body_hash)
            to_return[node.body_hash] = {'total_captures': total_captures, 'mimetype': node.mimetype, 'nodes': []}
        to_return[node.body_hash]['nodes'].append((node, False))  # type: ignore[union-attr]
        # get embedded retources (if any) - need their type too
        if 'embedded_ressources' in node.features:
            for mimetype, blobs in node.embedded_ressources.items():
                for h, blob in blobs:
                    if h not in to_return:
                        total_captures = get_indexing(flask_login.current_user).get_captures_body_hash_count(h)
                        to_return[h] = {'total_captures': total_captures, 'mimetype': mimetype, 'nodes': []}
                    to_return[h]['nodes'].append((node, True))  # type: ignore[union-attr]
    return to_return


def get_hostname_investigator(hostname: str, offset: int | None=None, limit: int | None=None, search: str | None=None) -> tuple[int, list[tuple[str, str, str, datetime, list[tuple[str, str]]]]]:
    '''Returns all the captures loading content from that hostname, used in the web interface.'''
    total = get_indexing(flask_login.current_user).get_captures_hostname_count(hostname)
    if search:
        cached_captures = [capture for capture in lookyloo.sorted_capture_cache(
            [uuid for uuid, _ in get_indexing(flask_login.current_user).scan_captures_hostname(hostname)], cached_captures_only=False) if capture.search(search)]
    else:
        cached_captures = lookyloo.sorted_capture_cache(
            get_indexing(flask_login.current_user).get_captures_hostname(hostname=hostname, offset=offset, limit=limit), cached_captures_only=False)
    _captures = [(cache.uuid, cache.title, cache.redirects[-1], cache.timestamp, get_indexing(flask_login.current_user).get_capture_hostname_nodes(cache.uuid, hostname)) for cache in cached_captures]
    captures = []
    for capture_uuid, capture_title, landing_page, capture_ts, nodes in _captures:
        nodes_info: list[tuple[str, str]] = []
        for urlnode_uuid in nodes:
            try:
                urlnode = lookyloo.get_urlnode_from_tree(capture_uuid, urlnode_uuid)
                nodes_info.append((urlnode.name, urlnode_uuid))
            except IndexError:
                continue
        captures.append((capture_uuid, capture_title, landing_page, capture_ts, nodes_info))
    return total, captures


def get_tld_investigator(tld: str, offset: int | None=None, limit: int | None=None, search: str | None=None) -> tuple[int, list[tuple[str, str, str, datetime, list[tuple[str, str]]]]]:
    '''Returns all the captures loading content from that tld, used in the web interface.'''
    total = get_indexing(flask_login.current_user).get_captures_tld_count(tld)
    if search:
        cached_captures = [capture for capture in lookyloo.sorted_capture_cache(
            [uuid for uuid, _ in get_indexing(flask_login.current_user).scan_captures_tld(tld)], cached_captures_only=False) if capture.search(search)]
    else:
        cached_captures = lookyloo.sorted_capture_cache(
            get_indexing(flask_login.current_user).get_captures_tld(tld=tld, offset=offset, limit=limit), cached_captures_only=False)
    _captures = [(cache.uuid, cache.title, cache.redirects[-1], cache.timestamp, get_indexing(flask_login.current_user).get_capture_tld_nodes(cache.uuid, tld)) for cache in cached_captures]
    captures = []
    for capture_uuid, capture_title, landing_page, capture_ts, nodes in _captures:
        nodes_info: list[tuple[str, str]] = []
        for urlnode_uuid in nodes:
            try:
                urlnode = lookyloo.get_urlnode_from_tree(capture_uuid, urlnode_uuid)
                nodes_info.append((urlnode.name, urlnode_uuid))
            except IndexError:
                continue
        captures.append((capture_uuid, capture_title, landing_page, capture_ts, nodes_info))
    return total, captures


def get_ip_investigator(ip: str, offset: int | None=None, limit: int | None=None, search: str | None=None) -> tuple[int, list[tuple[str, str, str, datetime, list[tuple[str, str]]]]]:
    '''Returns all the captures loading content from that ip, used in the web interface.'''
    total = get_indexing(flask_login.current_user).get_captures_ip_count(ip)
    if search:
        cached_captures = [capture for capture in lookyloo.sorted_capture_cache(
            [uuid for uuid, _ in get_indexing(flask_login.current_user).scan_captures_ip(ip)], cached_captures_only=False) if capture.search(search)]
    else:
        cached_captures = lookyloo.sorted_capture_cache(
            get_indexing(flask_login.current_user).get_captures_ip(ip=ip, offset=offset, limit=limit), cached_captures_only=False)
    _captures = [(cache.uuid, cache.title, cache.redirects[-1], cache.timestamp, get_indexing(flask_login.current_user).get_capture_ip_nodes(cache.uuid, ip)) for cache in cached_captures]
    captures = []
    for capture_uuid, capture_title, landing_page, capture_ts, nodes in _captures:
        nodes_info: list[tuple[str, str]] = []
        for urlnode_uuid in nodes:
            try:
                urlnode = lookyloo.get_urlnode_from_tree(capture_uuid, urlnode_uuid)
                nodes_info.append((urlnode.name, urlnode_uuid))
            except IndexError:
                continue
        captures.append((capture_uuid, capture_title, landing_page, capture_ts, nodes_info))
    return total, captures


def get_all_ips(capture_uuid: str, /) -> dict[str, Any]:
    ct = lookyloo.get_crawled_tree(capture_uuid)
    to_return: dict[str, dict[str, list[URLNode] | int]] = defaultdict()
    for urlnode in ct.root_hartree.url_tree.traverse():
        ip: ipaddress.IPv4Address | ipaddress.IPv6Address | None = None
        if 'hostname_is_ip' in urlnode.features and urlnode.hostname_is_ip:
            ip = ipaddress.ip_address(urlnode.hostname)
        elif 'ip_address' in urlnode.features:
            ip = urlnode.ip_address

        if not ip:
            continue

        captures_count = get_indexing(flask_login.current_user).get_captures_ip_count(ip.compressed)
        # Note for future: mayeb get url, capture title, something better than just the hash to show to the user
        if ip.compressed not in to_return:
            to_return[ip.compressed] = {'total_captures': captures_count, 'hostname': urlnode.hostname, 'nodes': []}
        to_return[ip.compressed]['nodes'].append(urlnode)  # type: ignore[union-attr]
    return to_return


def get_all_hostnames(capture_uuid: str, /) -> dict[str, dict[str, Any]]:
    ct = lookyloo.get_crawled_tree(capture_uuid)
    to_return: dict[str, dict[str, list[URLNode] | int | str]] = defaultdict()
    for node in ct.root_hartree.url_tree.traverse():
        if not node.hostname:
            continue

        ip: ipaddress.IPv4Address | ipaddress.IPv6Address | None = None
        if 'hostname_is_ip' in node.features and node.hostname_is_ip:
            ip = ipaddress.ip_address(node.hostname)
        elif 'ip_address' in node.features:
            ip = node.ip_address

        captures_count = get_indexing(flask_login.current_user).get_captures_hostname_count(node.hostname)
        # Note for future: mayeb get url, capture title, something better than just the hash to show to the user
        if node.hostname not in to_return:
            to_return[node.hostname] = {'total_captures': captures_count, 'nodes': [], 'ip': ip.compressed if ip else "N/A"}
        to_return[node.hostname]['nodes'].append(node)  # type: ignore[union-attr]
    return to_return


def get_all_urls(capture_uuid: str, /) -> dict[str, dict[str, int | str]]:
    ct = lookyloo.get_crawled_tree(capture_uuid)
    to_return: dict[str, dict[str, int | str]] = defaultdict()
    for node in ct.root_hartree.url_tree.traverse():
        if not node.name:
            continue
        captures_count = get_indexing(flask_login.current_user).get_captures_url_count(node.name)
        # Note for future: mayeb get url, capture title, something better than just the hash to show to the user
        if node.hostname not in to_return:
            to_return[node.name] = {'total_captures': captures_count,  # 'nodes': [],
                                    'quoted_url': base64.urlsafe_b64encode(node.name.encode()).decode()}
        # to_return[node.name]['nodes'].append(node)  # type: ignore[union-attr]
    return to_return


def get_url_investigator(url: str, offset: int | None=None, limit: int | None=None, search: str | None=None) -> tuple[int, list[tuple[str, str, str, datetime, list[tuple[str, str]]]]]:
    '''Returns all the captures loading content from that url, used in the web interface.'''
    total = get_indexing(flask_login.current_user).get_captures_url_count(url)
    if search:
        cached_captures = [capture for capture in lookyloo.sorted_capture_cache(
            [uuid for uuid, _ in get_indexing(flask_login.current_user).scan_captures_url(url)], cached_captures_only=False) if capture.search(search)]
    else:
        cached_captures = lookyloo.sorted_capture_cache(
            get_indexing(flask_login.current_user).get_captures_url(url=url, offset=offset, limit=limit), cached_captures_only=False)
    _captures = [(cache.uuid, cache.title, cache.redirects[-1], cache.timestamp, get_indexing(flask_login.current_user).get_capture_url_nodes(cache.uuid, url)) for cache in cached_captures]
    captures = []
    for capture_uuid, capture_title, landing_page, capture_ts, nodes in _captures:
        nodes_info: list[tuple[str, str]] = []
        for urlnode_uuid in nodes:
            try:
                urlnode = lookyloo.get_urlnode_from_tree(capture_uuid, urlnode_uuid)
                nodes_info.append((urlnode.name, urlnode_uuid))
            except IndexError:
                continue
        captures.append((capture_uuid, capture_title, landing_page, capture_ts, nodes_info))
    return total, captures


def get_cookie_name_investigator(cookie_name: str, offset: int | None=None, limit: int | None=None, search: str | None=None) -> tuple[int, list[tuple[str, str, str, datetime, list[tuple[str, str]]]]]:
    '''Returns all the captures related to a cookie name entry, used in the web interface.'''
    total = get_indexing(flask_login.current_user).get_captures_cookie_name_count(cookie_name)
    if search:
        cached_captures = [capture for capture in lookyloo.sorted_capture_cache(
            [uuid for uuid, _ in get_indexing(flask_login.current_user).scan_captures_cookies_name(cookie_name)], cached_captures_only=False) if capture.search(search)]
    else:
        cached_captures = lookyloo.sorted_capture_cache(
            get_indexing(flask_login.current_user).get_captures_cookies_name(cookie_name=cookie_name, offset=offset, limit=limit), cached_captures_only=False)
    _captures = [(cache.uuid, cache.title, cache.redirects[-1], cache.timestamp, get_indexing(flask_login.current_user).get_capture_cookie_name_nodes(cache.uuid, cookie_name)) for cache in cached_captures]
    captures = []
    for capture_uuid, capture_title, landing_page, capture_ts, nodes in _captures:
        nodes_info: list[tuple[str, str]] = []
        for urlnode_uuid in nodes:
            try:
                urlnode = lookyloo.get_urlnode_from_tree(capture_uuid, urlnode_uuid)
                nodes_info.append((urlnode.name, urlnode_uuid))
            except IndexError:
                continue
        captures.append((capture_uuid, capture_title, landing_page, capture_ts, nodes_info))
    return total, captures


def get_identifier_investigator(identifier_type: str, identifier: str, offset: int | None=None, limit: int | None=None, search: str | None=None) -> tuple[int, list[tuple[str, str, str, datetime]]]:
    '''Returns all the captures related to an identifier, by type'''
    total = get_indexing(flask_login.current_user).get_captures_identifier_count(identifier_type, identifier)
    if search:
        cached_captures = [capture for capture in lookyloo.sorted_capture_cache(
            [uuid for uuid, _ in get_indexing(flask_login.current_user).scan_captures_identifier(identifier_type, identifier)], cached_captures_only=False) if capture.search(search)]
    else:
        cached_captures = lookyloo.sorted_capture_cache(
            get_indexing(flask_login.current_user).get_captures_identifier(identifier_type=identifier_type, identifier=identifier, offset=offset, limit=limit), cached_captures_only=False)
    return total, [(cache.uuid, cache.title, cache.redirects[-1], cache.timestamp) for cache in cached_captures]


def get_capture_hash_investigator(hash_type: str, h: str, offset: int | None=None, limit: int | None=None, search: str | None=None) -> tuple[int, list[tuple[str, str, str, datetime]]]:
    '''Returns all the captures related to a capture hash (such has domhash)'''
    total = get_indexing(flask_login.current_user).get_captures_hash_type_count(hash_type, h)
    if search:
        cached_captures = [capture for capture in lookyloo.sorted_capture_cache(
            [uuid for uuid, _ in get_indexing(flask_login.current_user).scan_captures_hash_type(hash_type, h)], cached_captures_only=False) if capture.search(search)]
    else:
        cached_captures = lookyloo.sorted_capture_cache(
            get_indexing(flask_login.current_user).get_captures_hash_type(hash_type=hash_type, h=h, offset=offset, limit=limit), cached_captures_only=False)
    return total, [(cache.uuid, cache.title, cache.redirects[-1], cache.timestamp) for cache in cached_captures]


def get_favicon_investigator(favicon_sha512: str, offset: int | None=None, limit: int | None=None, search: str | None=None) -> tuple[int, list[tuple[str, str, str, datetime]]]:
    '''Returns all the captures related to a cookie name entry, used in the web interface.'''
    total = get_indexing(flask_login.current_user).get_captures_favicon_count(favicon_sha512)
    if search:
        cached_captures = [capture for capture in lookyloo.sorted_capture_cache(
            [uuid for uuid, _ in get_indexing(flask_login.current_user).scan_captures_favicon(favicon_sha512)], cached_captures_only=False) if capture.search(search)]
    else:
        cached_captures = lookyloo.sorted_capture_cache(
            get_indexing(flask_login.current_user).get_captures_favicon(favicon_sha512=favicon_sha512, offset=offset, limit=limit), cached_captures_only=False)
    return total, [(cache.uuid, cache.title, cache.redirects[-1], cache.timestamp) for cache in cached_captures]


def get_hhh_investigator(hhh: str, offset: int | None=None, limit: int | None=None, search: str | None=None) -> tuple[int, list[tuple[str, str, str, datetime, list[tuple[str, str]]]]]:
    '''Returns all the captures related to a cookie name entry, used in the web interface.'''
    total = get_indexing(flask_login.current_user).get_captures_hhhash_count(hhh)
    if search:
        cached_captures = [capture for capture in lookyloo.sorted_capture_cache(
            [uuid for uuid, _ in get_indexing(flask_login.current_user).scan_captures_hhhash(hhh)], cached_captures_only=False) if capture.search(search)]
    else:
        cached_captures = lookyloo.sorted_capture_cache(
            get_indexing(flask_login.current_user).get_captures_hhhash(hhh, offset=offset, limit=limit), cached_captures_only=False)

    _captures = [(cache.uuid, cache.title, cache.redirects[-1], cache.timestamp, get_indexing(flask_login.current_user).get_capture_hhhash_nodes(cache.uuid, hhh)) for cache in cached_captures]
    captures = []
    for capture_uuid, capture_title, landing_page, capture_ts, nodes in _captures:
        nodes_info: list[tuple[str, str]] = []
        for urlnode_uuid in nodes:
            try:
                urlnode = lookyloo.get_urlnode_from_tree(capture_uuid, urlnode_uuid)
                nodes_info.append((urlnode.name, urlnode_uuid))
            except IndexError:
                continue
        captures.append((capture_uuid, capture_title, landing_page, capture_ts, nodes_info))
    return total, captures


def get_hostnode_investigator(capture_uuid: str, /, node_uuid: str) -> tuple[HostNode, list[dict[str, Any]]]:
    '''Gather all the informations needed to display the Hostnode investigator popup.'''

    def normalize_known_content(h: str, /, known_content: dict[str, Any], url: URLNode) -> tuple[str | list[Any] | None, tuple[bool, Any] | None]:
        ''' There are a few different sources to figure out known vs. legitimate content,
        this method normalize it for the web interface.'''
        known: str | list[Any] | None = None
        legitimate: tuple[bool, Any] | None = None
        if h not in known_content:
            return known, legitimate

        if known_content[h]['type'] in ['generic', 'sanejs']:
            known = known_content[h]['details']
        elif known_content[h]['type'] == 'legitimate_on_domain':
            legit = False
            if url.hostname in known_content[h]['details']:
                legit = True
            legitimate = (legit, known_content[h]['details'])
        elif known_content[h]['type'] == 'malicious':
            legitimate = (False, known_content[h]['details'])

        return known, legitimate

    ct = lookyloo.get_crawled_tree(capture_uuid)
    hostnode = ct.root_hartree.get_host_node_by_uuid(node_uuid)

    known_content = lookyloo.context.find_known_content(hostnode)

    urls: list[dict[str, Any]] = []
    for url in hostnode.urls:
        # For the popup, we need:
        # * https vs http
        # * everything after the domain
        # * the full URL
        to_append: dict[str, Any] = {
            'encrypted': url.name.startswith('https'),
            'url_path': url.name.split('/', 3)[-1],
            'url_object': url,
        }

        if not url.empty_response:
            # Index lookup
            # %%% Full body %%%
            if freq := get_indexing(flask_login.current_user).get_captures_body_hash_count(url.body_hash):
                to_append['body_hash_freq'] = freq

            # %%% Embedded ressources %%%
            if hasattr(url, 'embedded_ressources') and url.embedded_ressources:
                to_append['embedded_ressources'] = {}
                for mimetype, blobs in url.embedded_ressources.items():
                    for h, blob in blobs:
                        if h in to_append['embedded_ressources']:
                            # Skip duplicates
                            continue
                        to_append['embedded_ressources'][h] = {'body_size': blob.getbuffer().nbytes,
                                                               'type': mimetype}
                        if freq := get_indexing(flask_login.current_user).get_captures_body_hash_count(h):
                            to_append['embedded_ressources'][h]['hash_freq'] = freq
                for h in to_append['embedded_ressources'].keys():
                    known, legitimate = normalize_known_content(h, known_content, url)
                    if known:
                        to_append['embedded_ressources'][h]['known_content'] = known
                    elif legitimate:
                        to_append['embedded_ressources'][h]['legitimacy'] = legitimate

            known, legitimate = normalize_known_content(url.body_hash, known_content, url)
            if known:
                to_append['known_content'] = known
            elif legitimate:
                to_append['legitimacy'] = legitimate

        # Optional: Cookies sent to server in request -> map to nodes who set the cookie in response
        if hasattr(url, 'cookies_sent'):
            to_display_sent: dict[str, set[Iterable[str | None]]] = defaultdict(set)
            for cookie, contexts in url.cookies_sent.items():
                if not contexts:
                    # Locally created?
                    to_display_sent[cookie].add(('Unknown origin', ))
                    continue
                for context in contexts:
                    to_display_sent[cookie].add((context['setter'].hostname, context['setter'].hostnode_uuid))
            to_append['cookies_sent'] = to_display_sent

        # Optional: Cookies received from server in response -> map to nodes who send the cookie in request
        if hasattr(url, 'cookies_received'):
            to_display_received: dict[str, dict[str, set[Iterable[str | None]]]] = {'3rd_party': defaultdict(set), 'sent': defaultdict(set), 'not_sent': defaultdict(set)}
            for domain, c_received, is_3rd_party in url.cookies_received:
                if c_received not in ct.root_hartree.cookies_sent:
                    # This cookie is never sent.
                    if is_3rd_party:
                        to_display_received['3rd_party'][c_received].add((domain, ))
                    else:
                        to_display_received['not_sent'][c_received].add((domain, ))
                    continue

                for url_node in ct.root_hartree.cookies_sent[c_received]:
                    if is_3rd_party:
                        to_display_received['3rd_party'][c_received].add((url_node.hostname, url_node.hostnode_uuid))
                    else:
                        to_display_received['sent'][c_received].add((url_node.hostname, url_node.hostnode_uuid))
            to_append['cookies_received'] = to_display_received

        urls.append(to_append)
    return hostnode, urls


# ##### Hostnode level methods #####

@app.route('/tree/<string:tree_uuid>/host/<string:node_uuid>/hashes', methods=['GET'])
@file_response  # type: ignore[misc]
def hashes_hostnode(tree_uuid: str, node_uuid: str) -> Response:
    success, hashes = lookyloo.get_hashes(tree_uuid, hostnode_uuid=node_uuid)
    if success:
        return send_file(BytesIO('\n'.join(hashes).encode()),
                         mimetype='test/plain', as_attachment=True, download_name=f'{tree_uuid}_hashes.{node_uuid}.txt')
    return make_response('Unable to get the hashes.', 404)


@app.route('/tree/<string:tree_uuid>/host/<string:node_uuid>/text', methods=['GET'])
@file_response  # type: ignore[misc]
def urls_hostnode(tree_uuid: str, node_uuid: str) -> Response:
    hostnode = lookyloo.get_hostnode_from_tree(tree_uuid, node_uuid)
    return send_file(BytesIO('\n'.join(url.name for url in hostnode.urls).encode()),
                     mimetype='test/plain', as_attachment=True, download_name=f'{tree_uuid}_urls.{node_uuid}.txt')


@app.route('/tree/<string:tree_uuid>/host/<string:node_uuid>', methods=['GET'])
def hostnode_popup(tree_uuid: str, node_uuid: str) -> str | WerkzeugResponse | Response:
    try:
        hostnode, urls = get_hostnode_investigator(tree_uuid, node_uuid)
    except IndexError:
        return render_template('error.html', error_message='Sorry, this one is on us. The tree was rebuild, please reload the tree and try again.')

    url_in_address_bar: str | None = None
    diff: str | None = None
    if hostnode.contains_rendered_urlnode:
        url_in_address_bar = '<Unable to load URL from address bar>'
        if u := lookyloo.get_last_url_in_address_bar(tree_uuid):
            url_in_address_bar = unquote_plus(u)
        # we shouldn't havemore than one URL in that node, but it's for sure going to happen, so
        # let's take the first URL node only
        if url_in_address_bar and url_in_address_bar != urls[0]['url_object'].name:
            d = Differ()
            diff = '\n'.join(d.compare([urls[0]['url_object'].name], [url_in_address_bar]))
    return render_template('hostname_popup.html',
                           tree_uuid=tree_uuid,
                           hostnode_uuid=node_uuid,
                           hostnode=hostnode,
                           last_url_in_address_bar=url_in_address_bar,
                           last_url_diff=diff,
                           urls=urls,
                           has_pandora=lookyloo.pandora.available,
                           circl_pdns_available=lookyloo.circl_pdns.available,
                           enable_context_by_users=enable_context_by_users,
                           uwhois_available=lookyloo.uwhois.available)


# ##### Tree level Methods #####

@app.route('/tree/<string:tree_uuid>/trigger_modules', methods=['GET'])
def trigger_modules(tree_uuid: str) -> WerkzeugResponse | str | Response:
    force = True if (request.args.get('force') and request.args.get('force') == 'True') else False
    auto_trigger = True if (request.args.get('auto_trigger') and request.args.get('auto_trigger') == 'True') else False
    lookyloo.trigger_modules(tree_uuid, force=force, auto_trigger=auto_trigger, as_admin=flask_login.current_user.is_authenticated)
    return redirect(url_for('modules', tree_uuid=tree_uuid))


@app.route('/tree/<string:tree_uuid>/historical_lookups', methods=['GET'])
def historical_lookups(tree_uuid: str) -> str | WerkzeugResponse | Response:
    from_popup = True if (request.args.get('from_popup') and request.args.get('from_popup') == 'True') else False
    force = True if (request.args.get('force') and request.args.get('force') == 'True') else False
    auto_trigger = True if (request.args.get('auto_trigger') and request.args.get('auto_trigger') == 'True') else False
    circl_pdns_queries: set[str | None] = set()
    if cache := lookyloo.capture_cache(tree_uuid):
        triggered = lookyloo.circl_pdns.capture_default_trigger(cache, force=force, auto_trigger=auto_trigger,
                                                                as_admin=flask_login.current_user.is_authenticated)
        if 'error' in triggered:
            flash(f'Unable to trigger the historical lookup: {triggered["error"]}', 'error')
        else:
            circl_pdns_queries = {urlparse(url).hostname for url in cache.redirects if urlparse(url).scheme in ['http', 'https'] and urlparse(url).hostname is not None}
    return render_template('historical_lookups.html', tree_uuid=tree_uuid, circl_pdns_queries=circl_pdns_queries, from_popup=from_popup)


@app.route('/tree/<string:tree_uuid>/categories_capture', methods=['GET', 'POST'])
def categories_capture(tree_uuid: str) -> str | WerkzeugResponse | Response:
    if not enable_categorization:
        return render_template('categories_view.html', not_enabled=True)
    as_admin = flask_login.current_user.is_authenticated

    if request.method == 'GET':
        taxonomies = get_taxonomies()
        if as_admin:
            can_categorize = True
        else:
            can_categorize = False
        if cache := lookyloo.capture_cache(tree_uuid):
            current_categories = cache.categories
            # only allow categorizing as user if the capture is less than 24h old
            if not as_admin and cache.timestamp >= datetime.now().astimezone() - timedelta(days=1):
                can_categorize = True
        else:
            current_categories = set()
        return render_template('categories_view.html', tree_uuid=tree_uuid,
                               current_categories=current_categories,
                               can_categorize=can_categorize,
                               taxonomy=taxonomies.get('dark-web'))

    # Got a POST
    # If admin, we can remove categories, otherwise, we only add new ones.
    categories = request.form.getlist('categories')
    current, error = lookyloo.categorize_capture(tree_uuid, categories, as_admin=as_admin)
    if current:
        flash(f"Current categories {', '.join(current)}", 'success')
    if error:
        flash(f"Unable to add categories {', '.join(error)}", 'error')
    return redirect(url_for('tree', tree_uuid=tree_uuid))


@app.route('/tree/<string:tree_uuid>/stats', methods=['GET'])
def stats(tree_uuid: str) -> str:
    stats = lookyloo.get_statistics(tree_uuid)
    return render_template('statistics.html', uuid=tree_uuid, stats=stats)


@app.route('/tree/<string:tree_uuid>/trusted_timestamp/<string:name>', methods=['GET'])
def trusted_timestamp_tsr(tree_uuid: str, name: str) -> Response:
    if tsr := lookyloo.get_trusted_timestamp(tree_uuid, name):
        return send_file(BytesIO(tsr), as_attachment=True, download_name=f'{tree_uuid}_{name}.tsr')
    return send_file(BytesIO(f'No trusted timestamp for {name}'.encode()), as_attachment=True, download_name='empty.txt')


@app.route('/tree/<string:tree_uuid>/all_trusted_timestamp', methods=['GET'])
def all_trusted_timestamp(tree_uuid: str) -> Response:
    bundle = lookyloo.bundle_all_trusted_timestamps(tree_uuid)
    if isinstance(bundle, BytesIO):
        return send_file(bundle, as_attachment=True, download_name=f'{tree_uuid}_all_trusted_timestamps.zip')
    return send_file(BytesIO(f'No trusted timestamp for {tree_uuid}'.encode()), as_attachment=True, download_name='empty.txt')


@app.route('/tree/<string:tree_uuid>/download_elements', methods=['GET'])
def download_elements(tree_uuid: str) -> str:
    error: str | None
    tts = lookyloo.check_trusted_timestamps(tree_uuid)
    tt_entries: dict[str, str | datetime]
    if isinstance(tts, dict):
        error = list(tts.values())[0]
        tt_entries = {}
        cert = ''
    else:
        error = None
        tt_entries, cert = tts
    if cache := lookyloo.capture_cache(tree_uuid):
        parent_uuid = True if cache.parent else False
    else:
        parent_uuid = False
    has_downloads, _, _ = lookyloo.get_data(tree_uuid)
    return render_template('download_elements.html', tree_uuid=tree_uuid,
                           tt_entries=tt_entries, parent_uuid=parent_uuid,
                           b64_certificate=cert, error=error,
                           has_downloads=has_downloads)


@app.route('/tree/<string:tree_uuid>/get_downloaded_file', methods=['GET'])
def get_downloaded_file(tree_uuid: str) -> Response:
    # NOTE: it can be 0
    index_in_zip = int(request.args['index_in_zip']) if 'index_in_zip' in request.args else None
    success, filename, file = lookyloo.get_data(tree_uuid, index_in_zip=index_in_zip)
    if success:
        return send_file(file, as_attachment=True, download_name=f'{tree_uuid}_{filename}')
    return make_response('Unable to get the downloaded file.', 404)


@app.route('/tree/<string:tree_uuid>/downloads', methods=['GET'])
def downloads(tree_uuid: str) -> str:
    from_popup = True if (request.args.get('from_popup') and request.args.get('from_popup') == 'True') else False
    success, filename, file = lookyloo.get_data(tree_uuid)
    if not success:
        return render_template('downloads.html', uuid=tree_uuid, files=None)
    if filename and file:
        if filename.strip() == f'{tree_uuid}_multiple_downloads.zip':
            # We have a zipfile containing all the files downloaded during the capture
            with ZipFile(file) as downloaded_files:
                files = []
                for file_info in downloaded_files.infolist():
                    files.append((file_info.filename,))
        else:
            files = [(filename, )]

    # TODO: add other info (like the mimetype)
    return render_template('downloads.html', tree_uuid=tree_uuid, files=files,
                           has_pandora=lookyloo.pandora.available, from_popup=from_popup)


@app.route('/tree/<string:tree_uuid>/storage_state', methods=['GET'])
def storage_state(tree_uuid: str) -> str:
    from_popup = True if (request.args.get('from_popup') and request.args.get('from_popup') == 'True') else False
    storage = {}
    success, storage_file = lookyloo.get_storage_state(tree_uuid)
    if success and storage_file and storage_file.getvalue():
        storage = orjson.loads(storage_file.getvalue())
        if 'cookies' in storage:
            # insert the frequency
            for cookie in storage['cookies']:
                cookie['frequency'] = get_indexing(flask_login.current_user).get_captures_cookie_name_count(cookie['name'])
    return render_template('storage.html', tree_uuid=tree_uuid, storage=storage, from_popup=from_popup)


@app.route('/tree/<string:tree_uuid>/misp_lookup', methods=['GET'])
def web_misp_lookup_view(tree_uuid: str) -> str | WerkzeugResponse | Response:
    if not lookyloo.misps.available:
        flash('There are no MISP instances available.', 'error')
        return render_template('misp_lookup.html', nothing_to_see=True)
    as_admin = flask_login.current_user.is_authenticated
    if not as_admin and not lookyloo.misps.has_public_misp:
        flash('You need to be authenticated to search on MISP.', 'error')
        return render_template('misp_lookup.html', nothing_to_see=True)

    if not as_admin and lookyloo.misps.default_misp.admin_only:
        current_misp = None
    else:
        current_misp = lookyloo.misps.default_instance

    misps_occurrences = {}
    for instance_name, instance in lookyloo.misps.items():
        if instance.admin_only and not as_admin:
            continue
        if not current_misp:
            # Pick the first one we can
            current_misp = instance_name
        if occurrences := lookyloo.get_misp_occurrences(tree_uuid,
                                                        as_admin=as_admin,
                                                        instance_name=instance_name):
            misps_occurrences[instance_name] = occurrences
    return render_template('misp_lookup.html', uuid=tree_uuid,
                           current_misp=current_misp,
                           misps_occurrences=misps_occurrences)


@app.route('/tree/<string:tree_uuid>/lookyloo_push', methods=['GET', 'POST'])
def web_lookyloo_push_view(tree_uuid: str) -> str | WerkzeugResponse | Response:
    if request.method == 'GET':
        # Only bots land in this page, avoid log entries.
        flash('Only support POST calls.', 'error')
        return make_response(redirect(url_for('tree', tree_uuid=tree_uuid)), 405)

    if remote_lookyloo_url := request.form.get('remote_lookyloo_url'):
        success, to_push = lookyloo.get_capture(tree_uuid)
        if success:
            pylookyloo = PyLookyloo(remote_lookyloo_url)
            try:
                uuid = pylookyloo.upload_capture(full_capture=to_push, quiet=True)
                remote_lookyloo_url = f'<a href="{pylookyloo.root_url}/tree/{uuid}" target="_blank">{uuid}</a>'
                flash(Markup(f'Successfully pushed the capture: {remote_lookyloo_url}.'), 'success')
            except PyLookylooError as e:
                flash(f'Error while pushing capture: {e}', 'error')
            except Exception as e:
                flash(f'Unable to push capture: {e}', 'error')
        else:
            flash(f'Capture {tree_uuid} does not exist ?!', 'error')
    else:
        flash('Remote Lookyloo URL missing.', 'error')
    return redirect(url_for('tree', tree_uuid=tree_uuid))


@app.route('/tree/<string:tree_uuid>/misp_push', methods=['GET', 'POST'])
def web_misp_push_view(tree_uuid: str) -> str | WerkzeugResponse | Response:
    if not lookyloo.misps.available:
        flash('There are no MISP instances available.', 'error')
        return render_template('misp_push_view.html', nothing_to_see=True)

    as_admin = flask_login.current_user.is_authenticated
    if not as_admin and not lookyloo.misps.has_public_misp:
        flash('You need to be authenticated to push to MISP.', 'error')
        return render_template('misp_push_view.html', nothing_to_see=True)

    event = lookyloo.misp_export(tree_uuid)
    if isinstance(event, dict):
        flash(f'Unable to generate the MISP export: {event}', 'error')
        return render_template('misp_push_view.html', nothing_to_see=True)

    if request.method == 'GET':
        # Initialize settings that will be displayed on the template
        misp_instances_settings = {}
        if not as_admin and lookyloo.misps.default_misp.admin_only:
            current_misp = None
        else:
            current_misp = lookyloo.misps.default_instance
        for name, instance in lookyloo.misps.items():
            if instance.admin_only and not as_admin:
                continue

            if not current_misp:
                # Pick the first one we can
                current_misp = name

            # the 1st attribute in the event is the link to lookyloo
            misp_instances_settings[name] = {
                'default_tags': instance.default_tags,
                'fav_tags': [tag.name for tag in instance.get_fav_tags()],
                'auto_publish': instance.auto_publish
            }
            if existing_misp_url := instance.get_existing_event_url(event[-1].attributes[0].value):
                misp_instances_settings[name]['existing_event'] = existing_misp_url

        cache = lookyloo.capture_cache(tree_uuid)
        return render_template('misp_push_view.html',
                               current_misp=current_misp,
                               tree_uuid=tree_uuid,
                               event=event[0],
                               misp_instances_settings=misp_instances_settings,
                               has_parent=True if cache and cache.parent else False)

    else:
        # event is a MISPEvent at this point
        misp_instance_name = request.form.get('misp_instance_name')
        if not misp_instance_name or misp_instance_name not in lookyloo.misps:
            flash(f'MISP instance {misp_instance_name} is unknown.', 'error')
            return redirect(url_for('tree', tree_uuid=tree_uuid))
        misp = lookyloo.misps[misp_instance_name]
        if not misp.enable_push:
            flash('Push not enabled in MISP module.', 'error')
            return redirect(url_for('tree', tree_uuid=tree_uuid))
        # Submit the event
        tags = request.form.getlist('tags')
        error = False
        events: list[MISPEvent] = []
        with_parents = request.form.get('with_parents')
        if with_parents:
            exports = lookyloo.misp_export(tree_uuid, True)
            if isinstance(exports, dict):
                flash(f'Unable to create event: {exports}', 'error')
                error = True
            else:
                events = exports
        else:
            events = event

        if error:
            return redirect(url_for('tree', tree_uuid=tree_uuid))

        for e in events:
            for tag in tags:
                e.add_tag(tag)

        # Change the event info field of the last event in the chain
        events[-1].info = request.form.get('event_info')

        try:
            new_events = misp.push(events, as_admin=as_admin,
                                   allow_duplicates=True if request.form.get('force_push') else False,
                                   auto_publish=True if request.form.get('auto_publish') else False,
                                   )
        except MISPServerError:
            flash(f'MISP returned an error, the event(s) might still have been created on {misp.client.root_url}', 'error')
        else:
            if isinstance(new_events, dict):
                flash(f'Unable to create event(s): {new_events}', 'error')
            else:
                for e in new_events:
                    remote_misp_url = f'<a href="{misp.client.root_url}/events/view/{e.id}" target="_blank">{e.id}</a>'
                    flash(Markup(f'MISP event {remote_misp_url} created on {misp.client.root_url}'), 'success')
        return redirect(url_for('tree', tree_uuid=tree_uuid))


@app.route('/tree/<string:tree_uuid>/modules', methods=['GET'])
def modules(tree_uuid: str) -> str | WerkzeugResponse | Response:
    modules_responses = lookyloo.get_modules_responses(tree_uuid)
    if not modules_responses:
        return render_template('modules.html', nothing_found=True)

    vt_short_result: dict[str, dict[str, Any]] = {}
    if 'vt' in modules_responses:
        # VirusTotal cleanup
        vt = modules_responses.pop('vt')
        # Get malicious entries
        for url, full_report in vt.items():
            if not full_report:
                continue
            vt_short_result[url] = {
                'permaurl': f'https://www.virustotal.com/gui/url/{full_report["id"]}/detection',
                'malicious': []
            }
            for vendor, result in full_report['attributes']['last_analysis_results'].items():
                if result['category'] == 'malicious':
                    vt_short_result[url]['malicious'].append((vendor, result['result']))

    pi_short_result: dict[str, str] = {}
    if 'pi' in modules_responses:
        pi = modules_responses.pop('pi')
        for url, full_report in pi.items():
            if not full_report:
                continue
            pi_short_result[url] = full_report['results'][0]['tag_label']

    phishtank_short_result: dict[str, dict[str, Any]] = {'urls': {}, 'ips_hits': {}}
    if 'phishtank' in modules_responses:
        pt = modules_responses.pop('phishtank')
        for url, full_report in pt['urls'].items():
            if not full_report:
                continue
            phishtank_short_result['urls'][url] = full_report['phish_detail_url']

        for ip, entries in pt['ips_hits'].items():
            if not entries:
                continue
            phishtank_short_result['ips_hits'] = {ip: []}
            for full_report in entries:
                phishtank_short_result['ips_hits'][ip].append((
                    full_report['url'],
                    full_report['phish_detail_url']))

    urlhaus_short_result: dict[str, list[Any]] = {'urls': []}
    if 'urlhaus' in modules_responses:
        # TODO: make a short result
        uh = modules_responses.pop('urlhaus')
        for url, results in uh['urls'].items():
            if results and 'url' in results:
                urlhaus_short_result['urls'].append(results)

    urlscan_to_display: dict[str, Any] = {}
    if 'urlscan' in modules_responses and modules_responses.get('urlscan'):
        urlscan = modules_responses.pop('urlscan')
        if 'error' in urlscan['submission']:
            if 'description' in urlscan['submission']['error']:
                urlscan_to_display = {'error_message': urlscan['submission']['error']['description']}
            else:
                urlscan_to_display = {'error_message': urlscan['submission']['error']}
        else:
            urlscan_to_display = {'permaurl': '', 'malicious': False, 'tags': []}
            if urlscan['submission'] and urlscan['submission'].get('result'):
                urlscan_to_display['permaurl'] = urlscan['submission']['result']
                if urlscan['result']:
                    # We have a result available, get the verdicts
                    if (urlscan['result'].get('verdicts')
                            and urlscan['result']['verdicts'].get('overall')):
                        if urlscan['result']['verdicts']['overall'].get('malicious') is not None:
                            urlscan_to_display['malicious'] = urlscan['result']['verdicts']['overall']['malicious']
                        if urlscan['result']['verdicts']['overall'].get('tags'):
                            urlscan_to_display['tags'] = urlscan['result']['verdicts']['overall']['tags']
            else:
                # unable to run the query, probably an invalid key
                pass
    return render_template('modules.html', uuid=tree_uuid, vt=vt_short_result,
                           pi=pi_short_result, urlscan=urlscan_to_display,
                           phishtank=phishtank_short_result,
                           urlhaus=urlhaus_short_result)


@app.route('/tree/<string:tree_uuid>/redirects', methods=['GET'])
@file_response  # type: ignore[misc]
def redirects(tree_uuid: str) -> Response:
    cache = lookyloo.capture_cache(tree_uuid)
    if not cache or not hasattr(cache, 'redirects'):
        return Response('Not available.', mimetype='text/text')
    if not cache.redirects:
        return Response('No redirects.', mimetype='text/text')
    if cache.url == cache.redirects[0]:
        to_return = BytesIO('\n'.join(cache.redirects).encode())
    else:
        to_return = BytesIO('\n'.join([cache.url] + cache.redirects).encode())
    return send_file(to_return, mimetype='text/text',
                     as_attachment=True, download_name=f'{tree_uuid}_redirects.txt')


@app.route('/tree/<string:tree_uuid>/image', methods=['GET'])
@file_response  # type: ignore[misc]
def image(tree_uuid: str) -> Response:
    max_width = request.args.get('width')
    if max_width and max_width.isdigit():
        to_return = lookyloo.get_screenshot_thumbnail(tree_uuid, width=int(max_width))
    else:
        success, to_return = lookyloo.get_screenshot(tree_uuid)
        if not success:
            error_img = get_homedir() / 'website' / 'web' / 'static' / 'error_screenshot.png'
            with open(error_img, 'rb') as f:
                to_return = BytesIO(f.read())
    return send_file(to_return, mimetype='image/png',
                     as_attachment=True, download_name=f'{tree_uuid}_image.png')


@app.route('/tree/<string:tree_uuid>/data', methods=['GET'])
@file_response  # type: ignore[misc]
def data(tree_uuid: str) -> Response:
    success, filename, data = lookyloo.get_data(tree_uuid)
    if not success:
        return make_response(Response('No files.', mimetype='text/text'), 404)

    if filetype.guess_mime(data.getvalue()) is None:
        mime = 'application/octet-stream'
    else:
        mime = filetype.guess_mime(data.getvalue())
    return send_file(data, mimetype=mime,
                     as_attachment=True, download_name=f'{tree_uuid}_{filename}')


@app.route('/tree/<string:tree_uuid>/thumbnail/', defaults={'width': 64}, methods=['GET'])
@app.route('/tree/<string:tree_uuid>/thumbnail/<int:width>', methods=['GET'])
@file_response  # type: ignore[misc]
def thumbnail(tree_uuid: str, width: int) -> Response:
    to_return = lookyloo.get_screenshot_thumbnail(tree_uuid, for_datauri=False, width=width)
    return send_file(to_return, mimetype='image/png')


@app.route('/tree/<string:tree_uuid>/html', methods=['GET'])
@file_response  # type: ignore[misc]
def html(tree_uuid: str) -> Response:
    success, to_return = lookyloo.get_html(tree_uuid)
    if success:
        return send_file(to_return, mimetype='text/html',
                         as_attachment=True, download_name=f'{tree_uuid}_page.html')
    return make_response(Response('No HTML available.', mimetype='text/text'), 404)


@app.route('/tree/<string:tree_uuid>/cookies', methods=['GET'])
@file_response  # type: ignore[misc]
def cookies(tree_uuid: str) -> Response:
    success, to_return = lookyloo.get_cookies(tree_uuid)
    if success:
        return send_file(to_return, mimetype='application/json',
                         as_attachment=True, download_name=f'{tree_uuid}_cookies.json')
    return make_response(Response('No cookies available.', mimetype='text/text'), 404)


@app.route('/tree/<string:tree_uuid>/storage_state_download', methods=['GET'])
@file_response  # type: ignore[misc]
def storage_state_download(tree_uuid: str) -> Response:
    success, to_return = lookyloo.get_storage_state(tree_uuid)
    if success:
        return send_file(to_return, mimetype='application/json',
                         as_attachment=True, download_name=f'{tree_uuid}_storage_state.json')
    return make_response(Response('No storage state available.', mimetype='text/text'), 404)


@app.route('/tree/<string:tree_uuid>/frames_download', methods=['GET'])
@file_response  # type: ignore[misc]
def frames_download(tree_uuid: str) -> Response:
    success, to_return = lookyloo.get_frames(tree_uuid)
    if success:
        return send_file(to_return, mimetype='application/json',
                         as_attachment=True, download_name=f'{tree_uuid}_frames.json')
    return make_response(Response('No frames available.', mimetype='text/text'), 404)


@app.route('/tree/<string:tree_uuid>/har_download', methods=['GET'])
@file_response  # type: ignore[misc]
def har_download(tree_uuid: str) -> Response:
    success, to_return = lookyloo.get_har(tree_uuid)
    if success:
        # The file is gzipped by default unpack and return as json
        return send_file(BytesIO(gzip.decompress(to_return.getvalue())), mimetype='application/json',
                         as_attachment=True, download_name=f'{tree_uuid}_har.json')
    return make_response(Response('No storage state available.', mimetype='text/text'), 404)


@app.route('/tree/<string:tree_uuid>/hashes', methods=['GET'])
@file_response  # type: ignore[misc]
def hashes_tree(tree_uuid: str) -> Response:
    success, hashes = lookyloo.get_hashes(tree_uuid)
    if success:
        return send_file(BytesIO('\n'.join(hashes).encode()),
                         mimetype='test/plain', as_attachment=True, download_name=f'{tree_uuid}_hashes.txt')
    return make_response(Response('No hashes available.', mimetype='text/text'), 404)


@app.route('/tree/<string:tree_uuid>/export', methods=['GET'])
@file_response  # type: ignore[misc]
def export(tree_uuid: str) -> Response:
    success, to_return = lookyloo.get_capture(tree_uuid)
    if success:
        return send_file(to_return, mimetype='application/zip',
                         as_attachment=True, download_name=f'{tree_uuid}_capture.zip')
    return make_response(Response('No capture available.', mimetype='text/text'), 404)


@app.route('/tree/<string:tree_uuid>/urls_rendered_page', methods=['GET'])
def urls_rendered_page(tree_uuid: str) -> WerkzeugResponse | str | Response:
    try:
        urls = lookyloo.get_urls_rendered_page(tree_uuid)
        guessed_urls = lookyloo.get_guessed_urls(tree_uuid)
        return render_template('urls_rendered.html', base_tree_uuid=tree_uuid,
                               urls=urls, guessed_urls=guessed_urls)
    except LookylooException:
        flash('Unable to find the rendered node in this capture, cannot get the URLs.', 'error')
        return render_template('urls_rendered.html', error='Unable to find the rendered node in this capture.')
    except Exception as e:
        logger.warning(f'Unable to get URLs: {e}')
        flash('Unable to find the rendered node in this capture.', 'error')
        return render_template('urls_rendered.html', error='Unable to find the rendered node in this capture.')


@app.route('/tree/<string:tree_uuid>/hashlookup', methods=['GET'])
def hashlookup(tree_uuid: str) -> str | WerkzeugResponse | Response:
    try:
        merged, total_ressources = lookyloo.merge_hashlookup_tree(tree_uuid,
                                                                  as_admin=flask_login.current_user.is_authenticated)
        # We only want unique URLs for the template
        for sha1, entries in merged.items():
            entries['nodes'] = {node.name for node in entries['nodes']}
    except Exception:  # error or module not enabled
        merged = {}
        total_ressources = 0
    return render_template('hashlookup.html', base_tree_uuid=tree_uuid, merged=merged, total_ressources=total_ressources)


@app.route('/bulk_captures/<string:base_tree_uuid>', methods=['POST'])
def bulk_captures(base_tree_uuid: str) -> WerkzeugResponse | str | Response:
    if flask_login.current_user.is_authenticated:
        user = flask_login.current_user.get_id()
    else:
        user = src_request_ip(request)
    cache = lookyloo.capture_cache(base_tree_uuid)
    if not cache:
        flash('Unable to find capture {base_tree_uuid} in cache.', 'error')
        return redirect(url_for('tree', tree_uuid=base_tree_uuid))

    urls_to_capture: list[str] = []
    if selected_urls := request.form.getlist('url'):
        _urls = lookyloo.get_urls_rendered_page(base_tree_uuid)
        urls_to_capture += [_urls[int(selected_id) - 1] for selected_id in selected_urls]
    if selected_urls_guessed := request.form.getlist('guessed_url'):
        _urls = lookyloo.get_guessed_urls(base_tree_uuid)
        urls_to_capture += [_urls[int(selected_id) - 1] for selected_id in selected_urls_guessed]
    if user_urls := request.form.get('user_urls'):
        urls_to_capture += user_urls.strip().split('\n')

    if not urls_to_capture:
        flash('Please provide URLs to capture, none were selected.', 'warning')
        return redirect(url_for('tree', tree_uuid=base_tree_uuid))

    cookies: list[dict[str, str | bool]] = []
    storage_state: dict[str, Any] = {}
    success, storage_state_file = lookyloo.get_storage_state(base_tree_uuid)
    if success:
        if storage_state_content := storage_state_file.getvalue():
            storage_state = orjson.loads(storage_state_content)
    if not storage_state:
        # Old way of doing it, the cookies are in the storage
        success, _cookies = lookyloo.get_cookies(base_tree_uuid)
        if success:
            cookies = load_cookies(_cookies)
    original_capture_settings = lookyloo.get_capture_settings(base_tree_uuid)
    bulk_captures = []
    for url in urls_to_capture:
        if original_capture_settings:
            capture = original_capture_settings.model_copy(
                update={
                    'url': url,
                    'cookies': cookies,
                    'storage': storage_state,
                    'referer': cache.redirects[-1] if cache.redirects else cache.url,
                    'user_agent': cache.user_agent,
                    'parent': base_tree_uuid,
                    'listing': False if cache and cache.no_index else True
                })
        else:
            _capture: dict[str, Any] = {
                'url': url,
                'cookies': cookies,
                'storage': storage_state,
                'referer': cache.redirects[-1] if cache.redirects else cache.url,
                'user_agent': cache.user_agent,
                'parent': base_tree_uuid,
                'listing': False if cache and cache.no_index else True
            }
            capture = CaptureSettings(**_capture)
        new_capture_uuid = lookyloo.enqueue_capture(capture, source='web', user=user, authenticated=flask_login.current_user.is_authenticated)
        bulk_captures.append((new_capture_uuid, url))

    return render_template('bulk_captures.html', uuid=base_tree_uuid, bulk_captures=bulk_captures)


@app.route('/tree/<string:tree_uuid>/hide', methods=['GET'])
@flask_login.login_required  # type: ignore[misc]
def hide_capture(tree_uuid: str) -> WerkzeugResponse:
    lookyloo.hide_capture(tree_uuid)
    flash('Successfully hidden.', 'success')
    return redirect(url_for('tree', tree_uuid=tree_uuid))


@app.route('/tree/<string:tree_uuid>/remove', methods=['GET'])
@flask_login.login_required  # type: ignore[misc]
def remove_capture(tree_uuid: str) -> WerkzeugResponse:
    lookyloo.remove_capture(tree_uuid)
    flash(f'{tree_uuid} successfully removed.', 'success')
    return redirect(url_for('index'))


@app.route('/tree/<string:tree_uuid>/rebuild')
@flask_login.login_required  # type: ignore[misc]
def rebuild_tree(tree_uuid: str) -> WerkzeugResponse:
    try:
        lookyloo.remove_pickle(tree_uuid)
        flash('Successfully rebuilt.', 'success')
        return redirect(url_for('tree', tree_uuid=tree_uuid))
    except Exception:
        return redirect(url_for('index'))


@app.route('/tree/<string:tree_uuid>/cache', methods=['GET'])
def cache_tree(tree_uuid: str) -> WerkzeugResponse:
    lookyloo.capture_cache(tree_uuid)
    return redirect(url_for('index'))


@app.route('/tree/<string:tree_uuid>/monitor', methods=['POST', 'GET'])
def monitor(tree_uuid: str) -> WerkzeugResponse:
    if not lookyloo.monitoring:
        return redirect(url_for('tree', tree_uuid=tree_uuid))
    if request.form.get('name') or not request.form.get('confirm'):
        # got a bot.
        logger.debug(f'{src_request_ip(request)} is a bot - {request.headers.get("User-Agent")}.')
        return redirect('https://www.youtube.com/watch?v=iwGFalTRHDA')

    collection: str = request.form['collection'] if request.form.get('collection') else ''
    notification_email: str = request.form['notification'] if request.form.get('notification') else ''
    frequency: str = request.form['frequency'] if request.form.get('frequency') else 'daily'
    expire_at: float | None = datetime.fromisoformat(request.form['expire_at']).timestamp() if request.form.get('expire_at') else None
    cache = lookyloo.capture_cache(tree_uuid)
    if cache:
        monitoring_uuid = lookyloo.monitoring.monitor({'url': cache.url, 'user_agent': cache.user_agent, 'listing': False},
                                                      frequency=frequency, collection=collection, expire_at=expire_at,
                                                      notification={'email': notification_email})
        flash(f"Sent to monitoring ({monitoring_uuid}).", 'success')
        if collection:
            flash(f"See monitored captures in the same collection here: {lookyloo.monitoring.root_url}/monitored/{collection}.", 'success')
        else:
            flash(f"Comparison available as soon as we have more than one capture: {lookyloo.monitoring.root_url}/changes_tracking/{monitoring_uuid}.", 'success')
    else:
        flash(f"Unable to send to monitoring, uuid {tree_uuid} not found in cache.", 'error')
    return redirect(url_for('tree', tree_uuid=tree_uuid))


@app.route('/tree/<string:tree_uuid>/send_mail', methods=['POST', 'GET'])
def send_mail(tree_uuid: str) -> WerkzeugResponse:
    if not enable_mail_notification:
        return redirect(url_for('tree', tree_uuid=tree_uuid))
    if request.form.get('name') or not request.form.get('confirm'):
        # got a bot.
        logger.debug(f'{src_request_ip(request)} is a bot - {request.headers.get("User-Agent")}.')
        return redirect('https://www.youtube.com/watch?v=iwGFalTRHDA')

    email: str = request.form['email'] if request.form.get('email') else ''
    if '@' not in email:
        # skip clearly incorrect emails
        email = ''
    comment: str = request.form['comment'] if request.form.get('comment') else ''
    send_status = lookyloo.send_mail(tree_uuid, as_admin=flask_login.current_user.is_authenticated, email=email, comment=comment)
    if not send_status:
        flash("Unable to send email notification.", 'error')
    elif isinstance(send_status, dict) and 'error' in send_status:
        flash(f"Unable to send email: {send_status['error']}", 'error')
    else:
        flash("Email notification sent", 'success')
    return redirect(url_for('tree', tree_uuid=tree_uuid))


@app.route('/tree/<string:tree_uuid>/trigger_indexing', methods=['POST', 'GET'])
def trigger_indexing(tree_uuid: str) -> WerkzeugResponse:
    cache = lookyloo.capture_cache(tree_uuid)
    if cache and hasattr(cache, 'capture_dir'):
        try:
            get_indexing(flask_login.current_user).index_capture(tree_uuid, cache.capture_dir)
        except Exception as e:
            flash(f"Unable to index {tree_uuid}: {e}", 'error')
            remove_pickle_tree(cache.capture_dir)
    return redirect(url_for('tree', tree_uuid=tree_uuid))


@app.route('/tree/<string:tree_uuid>', methods=['GET'])
@app.route('/tree/<string:tree_uuid>/<string:node_uuid>', methods=['GET'])
def tree(tree_uuid: str, node_uuid: str | None=None) -> Response | str | WerkzeugResponse:
    if tree_uuid == 'False':
        flash("Unable to process your request.", 'warning')
        return redirect(url_for('index'))
    try:
        cache = lookyloo.capture_cache(tree_uuid, force_update=True)
        if not cache:
            status = lookyloo.get_capture_status(tree_uuid)
            if status == CaptureStatus.UNKNOWN:
                flash(f'Unable to find this UUID ({tree_uuid}).', 'warning')
                return index_generic()
            elif status == CaptureStatus.QUEUED:
                message = "The capture is queued, but didn't start yet."
            elif status in [CaptureStatus.ONGOING, CaptureStatus.DONE]:
                # If CaptureStatus.DONE, the capture finished between the query to the cache and
                # the request for a status. Give it an extra few seconds.
                message = "The capture is ongoing."
            return render_template('tree_wait.html', message=message, tree_uuid=tree_uuid)
    except LacusUnreachable:
        message = "Unable to connect to the Lacus backend, the capture will start as soon as the administrator wakes up."
        return render_template('tree_wait.html', message=message, tree_uuid=tree_uuid)

    try:
        ct = lookyloo.get_crawled_tree(tree_uuid)
        b64_thumbnail = lookyloo.get_screenshot_thumbnail(tree_uuid, for_datauri=True)
        success, screenshot = lookyloo.get_screenshot(tree_uuid)
        if success:
            screenshot_size = screenshot.getbuffer().nbytes
        else:
            screenshot_size = 0
        meta = lookyloo.get_meta(tree_uuid)
        capture_settings = lookyloo.get_capture_settings(tree_uuid)
        # Get a potential favicon, if it exists
        mime_favicon, b64_potential_favicon = lookyloo.get_potential_favicons(tree_uuid, all_favicons=False, for_datauri=True)
        hostnode_to_highlight = None
        if node_uuid:
            try:
                urlnode = ct.root_hartree.get_url_node_by_uuid(node_uuid)
                if urlnode:
                    hostnode_to_highlight = urlnode.hostnode_uuid
            except IndexError:
                # node_uuid is not a urlnode, trying a hostnode
                try:
                    hostnode = ct.root_hartree.get_host_node_by_uuid(node_uuid)
                    if hostnode:
                        hostnode_to_highlight = hostnode.uuid
                except IndexError as e:
                    logger.info(f'Invalid uuid ({e}): {node_uuid}')
        if cache.error:
            flash(cache.error, 'warning')

        monitoring_collections: list[str] = []
        monitoring_settings: dict[str, int | bool] = {}
        if lookyloo.monitoring:
            try:
                monitoring_collections = lookyloo.monitoring.collections()
            except Exception as e:
                flash(f'Unable to get existing connections from the monitoring : {e}', 'warning')
            try:
                monitoring_settings = lookyloo.monitoring.instance_settings()  # type: ignore[assignment]
            except Exception as e:
                flash(f'Unable to initialize the monitoring instance: {e}', 'warning')

        # Check if the capture has been indexed yet. Print a warning if not.
        capture_indexed = all(get_indexing(flask_login.current_user).capture_indexed(tree_uuid))
        if not capture_indexed:
            flash('The capture has not been indexed yet. Some correlations will be missing.', 'warning')

        has_downloads, _, _ = lookyloo.get_data(tree_uuid)
        if has_downloads:
            flash('Download(s) have been triggered during the capture. View them in Capture > Downloads.', 'info')

        return render_template('tree.html', tree_json=ct.to_json(),
                               info=cache,
                               tree_uuid=tree_uuid, public_domain=lookyloo.public_domain,
                               screenshot_thumbnail=b64_thumbnail, page_title=cache.title if hasattr(cache, 'title') else '',
                               favicon=b64_potential_favicon,
                               mime_favicon=mime_favicon,
                               screenshot_size=screenshot_size,
                               meta=meta, enable_mail_notification=enable_mail_notification,
                               enable_monitoring=bool(lookyloo.monitoring),
                               ignore_sri=ignore_sri,
                               monitoring_settings=monitoring_settings,
                               monitoring_collections=monitoring_collections,
                               enable_context_by_users=enable_context_by_users,
                               enable_categorization=enable_categorization,
                               enable_bookmark=enable_bookmark,
                               misp_push=lookyloo.misps.available and lookyloo.misps.has_push(flask_login.current_user.is_authenticated),
                               misp_lookup=lookyloo.misps.available and lookyloo.misps.has_lookup(flask_login.current_user.is_authenticated),
                               blur_screenshot=blur_screenshot, urlnode_uuid=hostnode_to_highlight,
                               auto_trigger_modules=auto_trigger_modules,
                               confirm_message=confirm_message if confirm_message else 'Tick to confirm.',
                               parent_uuid=cache.parent,
                               has_redirects=True if cache.redirects else False,
                               has_downloads=has_downloads,
                               capture_indexed=capture_indexed,
                               capture_settings=capture_settings.model_dump(exclude_none=True) if capture_settings else {})

    except (NoValidHarFile, TreeNeedsRebuild) as e:
        logger.info(f'[{tree_uuid}] The capture exists, but we cannot use the HAR files: {e}')
        flash(f'Unable to build a tree for {tree_uuid}: {cache.error}.', 'warning')
        return index_generic()
    finally:
        lookyloo.update_tree_cache_info(os.getpid(), 'website')


@app.route('/tree/<string:tree_uuid>/mark_as_legitimate', methods=['POST'])
@flask_login.login_required  # type: ignore[misc]
def mark_as_legitimate(tree_uuid: str) -> Response:
    if request.data:
        legitimate_entries: dict[str, Any] = request.get_json(force=True)
        lookyloo.add_to_legitimate(tree_uuid, **legitimate_entries)
    else:
        lookyloo.add_to_legitimate(tree_uuid)
    return jsonify({'message': 'Legitimate entry added.'})


@app.route('/tree/<string:tree_uuid>/identifiers', methods=['GET'])
def tree_identifiers(tree_uuid: str) -> str:
    return render_template('tree_identifiers.html', tree_uuid=tree_uuid)


@app.route('/tree/<string:tree_uuid>/favicons', methods=['GET'])
def tree_favicons(tree_uuid: str) -> str:
    return render_template('tree_favicons.html', tree_uuid=tree_uuid)


@app.route('/tree/<string:tree_uuid>/hashes_types', methods=['GET'])
def tree_capture_hashes_types(tree_uuid: str) -> str:
    return render_template('tree_hashes_types.html', tree_uuid=tree_uuid)


@app.route('/tree/<string:tree_uuid>/body_hashes', methods=['GET'])
def tree_body_hashes(tree_uuid: str) -> str:
    return render_template('tree_body_hashes.html', tree_uuid=tree_uuid)


@app.route('/tree/<string:tree_uuid>/ips', methods=['GET'])
def tree_ips(tree_uuid: str) -> str:
    proxified = False
    if cache := lookyloo.capture_cache(tree_uuid):
        if cache.capture_settings and cache.capture_settings.proxy:
            proxified = True
    return render_template('tree_ips.html', tree_uuid=tree_uuid, proxified=proxified)


@app.route('/tree/<string:tree_uuid>/hostnames', methods=['GET'])
def tree_hostnames(tree_uuid: str) -> str:
    return render_template('tree_hostnames.html', tree_uuid=tree_uuid)


@app.route('/tree/<string:tree_uuid>/urls', methods=['GET'])
def tree_urls(tree_uuid: str) -> str:
    return render_template('tree_urls.html', tree_uuid=tree_uuid)


@app.route('/tree/<string:tree_uuid>/pandora', methods=['GET', 'POST'])
def pandora_submit(tree_uuid: str) -> dict[str, Any] | Response:
    if not lookyloo.pandora.available:
        return {'error': 'Pandora not available.'}
    node_uuid = None
    if request.method == 'POST':
        input_json = request.get_json(force=True)
        # Submit a ressource from the capture / rendering of the page
        node_uuid = input_json.get('node_uuid')
        h_request = input_json.get('ressource_hash')
        # Submit a downloaded file
        index_in_zip = input_json.get('index_in_zip')
    if node_uuid:
        ressource = lookyloo.get_ressource(tree_uuid, node_uuid, h_request)
        if ressource:
            filename, content, mimetype = ressource
        elif h_request:
            return {'error': 'Unable to find resource {h_request} in node {node_uuid} of tree {tree_uuid}'}
        else:
            return {'error': 'Unable to find resource in node {node_uuid} of tree {tree_uuid}'}
    elif index_in_zip:
        # Submit a file from the zip
        success, filename, content = lookyloo.get_data(tree_uuid, index_in_zip=int(index_in_zip))
        if not success or not filename or not content:
            return {'error': f'Unable to find file {index_in_zip} in tree {tree_uuid}'}
    else:
        success, filename, content = lookyloo.get_data(tree_uuid)

    response = lookyloo.pandora.submit_file(content, filename)
    return jsonify(response)


# ##### helpers #####

def index_generic(show_hidden: bool=False, show_error: bool=True, category: str | None=None) -> str:
    """This method is used to generate the index page. It is possible that some of the captures
    do not have their pickle yet.

    We must assume that calling cached.tree will fail, and handle it gracefully.
    """
    mastodon_domain = None
    mastodon_botname = None
    if get_config('mastobot', 'enable'):
        mastodon_domain = get_config('mastobot', 'domain')
        mastodon_botname = get_config('mastobot', 'botname')
    return render_template('index.html', public_domain=lookyloo.public_domain,
                           show_hidden=show_hidden,
                           category=category,
                           show_project_page=get_config('generic', 'show_project_page'),
                           enable_takedown_form=get_config('generic', 'enable_takedown_form'),
                           mastobot_enabled=get_config('mastobot', 'enable'),
                           mastodon_domain=mastodon_domain,
                           mastodon_botname=mastodon_botname,
                           version=pkg_version)


def get_index_params(request: Request) -> tuple[bool, str]:
    show_error: bool = True
    category: str = ''
    if hide_captures_with_error:
        show_error = True if (request.args.get('show_error') and request.args.get('show_error') == 'True') else False

    if enable_categorization:
        category = unquote_plus(request.args['category']) if request.args.get('category') else ''
    return show_error, category


# ##### Index level methods #####

@app.route('/index', methods=['GET'])
def index() -> str:
    show_error, category = get_index_params(request)
    return index_generic(show_error=show_error, category=category)


@app.route('/hidden', methods=['GET'])
@flask_login.login_required  # type: ignore[misc]
def index_hidden() -> str:
    show_error, category = get_index_params(request)
    return index_generic(show_hidden=True, show_error=show_error, category=category)


@app.route('/cookies', methods=['GET'])
def cookies_lookup() -> str:
    cookies_names = []
    for name in get_indexing(flask_login.current_user).cookies_names:
        cookies_names.append((name, get_indexing(flask_login.current_user).get_captures_cookie_name_count(name)))
    return render_template('cookies.html', cookies_names=cookies_names)


@app.route('/hhhashes', methods=['GET'])
def hhhashes_lookup() -> str:
    hhhashes = []
    for hhh in get_indexing(flask_login.current_user).http_headers_hashes:
        hhhashes.append((hhh, get_indexing(flask_login.current_user).get_captures_hhhash_count(hhh)))
    return render_template('hhhashes.html', hhhashes=hhhashes)


@app.route('/favicons', methods=['GET'])
def favicons_lookup() -> str:
    favicons = []
    for sha512 in get_indexing(flask_login.current_user).favicons:
        favicon = get_indexing(flask_login.current_user).get_favicon(sha512)
        if not favicon:
            continue
        favicon_b64 = base64.b64encode(favicon).decode()
        nb_captures = get_indexing(flask_login.current_user).get_captures_favicon_count(sha512)
        favicons.append((sha512, nb_captures, favicon_b64))
    return render_template('favicons.html', favicons=favicons)


@app.route('/ressources', methods=['GET'])
def ressources() -> str:
    ressources = []
    for h in get_indexing(flask_login.current_user).ressources:
        freq = get_indexing(flask_login.current_user).get_captures_body_hash_count(h)
        context = lookyloo.context.find_known_content(h)
        # Only get the recent captures
        _, entries = get_indexing(flask_login.current_user).get_captures_body_hash(h, oldest_capture=datetime.now() - timedelta(**time_delta_on_index))
        for capture_uuid in entries:
            url_nodes = get_indexing(flask_login.current_user).get_capture_body_hash_nodes(capture_uuid, h)
            url_node = url_nodes.pop()
            ressource = lookyloo.get_ressource(capture_uuid, url_node, h)
            if not ressource:
                continue
            ressources.append((h, freq, context.get(h), capture_uuid, url_node, ressource[0], ressource[2]))
    return render_template('ressources.html', ressources=ressources)


@app.route('/categories', methods=['GET'])
def categories() -> str:
    categories: list[tuple[str, int]] = []
    for c in get_indexing(flask_login.current_user).categories:
        categories.append((c, get_indexing(flask_login.current_user).get_captures_category_count(c)))
    return render_template('categories.html', categories=categories)


@app.route('/rebuild_all')
@flask_login.login_required  # type: ignore[misc]
def rebuild_all() -> WerkzeugResponse:
    lookyloo.rebuild_all()
    return redirect(url_for('index'))


@app.route('/rebuild_cache')
@flask_login.login_required  # type: ignore[misc]
def rebuild_cache() -> WerkzeugResponse:
    lookyloo.rebuild_cache()
    return redirect(url_for('index'))


@app.route('/search', methods=['GET', 'POST'])
def search() -> str | Response | WerkzeugResponse:
    if request.form.get('url'):
        quoted_url: str = base64.urlsafe_b64encode(request.form.get('url', '').strip().encode()).decode()
        return redirect(url_for('url_details', from_popup=True, url=quoted_url))
    if request.form.get('hostname'):
        return redirect(url_for('hostname_details', from_popup=True, hostname=request.form.get('hostname')))
    if request.form.get('tld'):
        return redirect(url_for('tld_details', from_popup=True, tld=request.form.get('tld')))
    if request.form.get('ip'):
        return redirect(url_for('ip_details', from_popup=True, ip=request.form.get('ip')))
    if request.form.get('ressource'):
        return redirect(url_for('body_hash_details', from_popup=True, body_hash=request.form.get('ressource')))
    if request.form.get('cookie'):
        return redirect(url_for('cookies_name_detail', from_popup=True, cookie_name=request.form.get('cookie')))
    if request.form.get('favicon_sha512'):
        return redirect(url_for('favicon_detail', from_popup=True, favicon_sha512=request.form.get('favicon_sha512')))
    if 'favicon_file' in request.files:
        favicon = request.files['favicon_file'].stream.read()
        favicon_sha512 = hashlib.sha512(favicon).hexdigest()
        return redirect(url_for('favicon_detail', from_popup=True, favicon_sha512=favicon_sha512))
    return render_template('search.html', version=pkg_version)


def _prepare_capture_template(user_ua: str | None, predefined_settings: dict[str, Any] | None=None, *,
                              user_config: dict[str, Any] | None=None) -> str:
    # if we have multiple remote lacus, get the list of names
    multiple_remote_lacus: dict[str, dict[str, Any]] = {}
    default_remote_lacus = None
    mastodon_domain = None
    mastodon_botname = None
    if get_config('mastobot', 'enable'):
        mastodon_domain = get_config('mastobot', 'domain')
        mastodon_botname = get_config('mastobot', 'botname')

    # If it is forced, no reason to add the checkbox on the UI
    hide_tt_checkbox = get_config('generic', 'force_trusted_timestamp')

    tt_enabled_default = False
    if not hide_tt_checkbox:
        # check if trusted_timestamp should be enabled by default on the UI
        if tt_settings := get_config('generic', 'trusted_timestamp_settings'):
            tt_enabled_default = tt_settings.get('enable_default', False)

    try:
        if isinstance(lookyloo.lacus, dict):
            multiple_remote_lacus = {}
            for remote_lacus_name, _lacus in lookyloo.lacus.items():
                if not _lacus.is_up:
                    logger.warning(f'Lacus "{remote_lacus_name}" is not up.')
                    continue
                multiple_remote_lacus[remote_lacus_name] = {}
                try:
                    if proxies := _lacus.proxies():
                        # We might have other settings in the future.
                        multiple_remote_lacus[remote_lacus_name]['proxies'] = proxies
                except Exception as e:
                    # We cannot connect to Lacus, skip it.
                    logger.warning(f'Unable to get proxies from Lacus "{remote_lacus_name}": {e}.')
                    continue

            default_remote_lacus = get_config('generic', 'multiple_remote_lacus').get('default')
        elif isinstance(lookyloo.lacus, PyLacus):
            if not lookyloo.lacus.is_up:
                logger.warning('Remote Lacus is not up.')
            else:
                multiple_remote_lacus = {'default': {}}
                try:
                    if proxies := lookyloo.lacus.proxies():
                        # We might have other settings in the future.
                        multiple_remote_lacus['default']['proxies'] = proxies
                except Exception as e:
                    logger.warning(f'Unable to get proxies from Lacus: {e}.')
            default_remote_lacus = 'default'
    except ConfigError as e:
        logger.warning(f'Unable to get remote lacus settings: {e}.')
        flash('The capturing system is down, you can enqueue a capture and it will start ASAP.', 'error')

    # NOTE: Inform user if none of the remote lacuses are up?
    return render_template('capture.html', user_agents=user_agents.user_agents,
                           default=user_agents.default,
                           personal_ua=user_ua,
                           default_public=get_config('generic', 'default_public'),
                           public_domain=lookyloo.public_domain,
                           devices=lookyloo.get_playwright_devices(),
                           predefined_settings=predefined_settings if predefined_settings else {},
                           user_config=user_config,
                           show_project_page=get_config('generic', 'show_project_page'),
                           version=pkg_version,
                           headed_allowed=lookyloo.headed_allowed,
                           tt_enabled_default=tt_enabled_default,
                           hide_tt_checkbox=hide_tt_checkbox,
                           multiple_remote_lacus=multiple_remote_lacus,
                           default_remote_lacus=default_remote_lacus,
                           mastobot_enabled=get_config('mastobot', 'enable'),
                           mastodon_domain=mastodon_domain,
                           mastodon_botname=mastodon_botname,
                           has_global_proxy=True if lookyloo.global_proxy else False)


@app.route('/recapture/<string:tree_uuid>', methods=['GET'])
def recapture(tree_uuid: str) -> str | Response | WerkzeugResponse:
    cache = lookyloo.capture_cache(tree_uuid)
    if cache and hasattr(cache, 'capture_dir'):
        if capture_settings := lookyloo.get_capture_settings(tree_uuid):
            return _prepare_capture_template(user_ua=request.headers.get('User-Agent'),
                                             predefined_settings=capture_settings.model_dump(exclude_none=True))
    flash(f'Unable to find the capture {tree_uuid} in the cache.', 'error')
    return _prepare_capture_template(user_ua=request.headers.get('User-Agent'))


@app.route('/ressource_by_hash/<string:sha512>', methods=['GET'])
@file_response  # type: ignore[misc]
def ressource_by_hash(sha512: str) -> Response:
    content_fallback = f'Unable to find "{sha512}"'
    if uuids := get_indexing(flask_login.current_user).get_hash_uuids(sha512):
        # got UUIDs for this hash
        capture_uuid, urlnode_uuid = uuids
        content_fallback += f' in capture "{capture_uuid}" and node "{urlnode_uuid}"'
        if ressource := lookyloo.get_ressource(capture_uuid, urlnode_uuid, sha512):
            filename, body, mimetype = ressource
            return send_file(body, as_attachment=True, download_name=filename)

    return send_file(BytesIO(content_fallback.encode()), as_attachment=True, download_name='Unknown_Hash.txt')


# ################## Submit existing capture ##################

def __get_remote_capture(remote_lookyloo: str, remote_uuid: str) -> str | BytesIO:
    pylookyloo = PyLookyloo(remote_lookyloo)
    if not pylookyloo.is_up:
        return f'Unable to connect to "{remote_lookyloo}".'
    status = pylookyloo.get_status(remote_uuid).get('status_code')
    if status == -1:
        return f'Unknown capture "{remote_uuid}" from "{remote_lookyloo}".'
    if status in [0, 2]:
        return f'Capture "{remote_uuid}" from "{remote_lookyloo}" is not ready yet, please retry later.'
    if status != 1:
        return f'Unknown status "{status}" for capture "{remote_uuid}" from "{remote_lookyloo}".'
    # Lookyloo is up, and the capture exists
    return pylookyloo.get_complete_capture(remote_uuid)


@app.route('/submit_capture', methods=['GET', 'POST'])
def submit_capture() -> str | Response | WerkzeugResponse:
    listing: bool = True if request.form.get('listing') else False
    messages: dict[str, list[str]] = {'errors': [], 'warnings': []}
    new_uuid: str = ''

    if request.method == 'POST':
        if request.form.get('pull_capture_domain') and request.form.get('pull_capture_uuid'):
            remote_capture = __get_remote_capture(request.form['pull_capture_domain'],
                                                  request.form['pull_capture_uuid'])
            if isinstance(remote_capture, str):
                messages['errors'].append(remote_capture)
            else:
                new_uuid, messages = lookyloo.unpack_full_capture_archive(remote_capture, listing)

        elif 'full_capture' in request.files and request.files['full_capture']:
            # it *only* accepts a lookyloo export.
            full_capture_file = BytesIO(request.files['full_capture'].stream.read())
            new_uuid, messages = lookyloo.unpack_full_capture_archive(full_capture_file, listing)

        elif 'har_file' in request.files and request.files['har_file']:
            har: dict[str, Any] | None = None
            html: str | None = None
            last_redirected_url: str | None = None
            screenshot: bytes | None = None

            har = orjson.loads(request.files['har_file'].stream.read())
            last_redirected_url = request.form.get('landing_page')
            if 'screenshot_file' in request.files:
                screenshot = request.files['screenshot_file'].stream.read()
            if 'html_file' in request.files:
                html = request.files['html_file'].stream.read().decode()
            try:
                new_uuid = str(uuid4())
                lookyloo.store_capture(new_uuid, is_public=listing, har=har,
                                       last_redirected_url=last_redirected_url,
                                       png=screenshot, html=html)
            except Exception as e:
                messages['errors'].append(f'Unable to store the capture: {e}')

        else:
            messages['errors'].append('Invalid submission: please submit at least an HAR file.')

        if 'errors' in messages and messages['errors']:
            # Got an error, no tree to redirect to.
            for error in messages['errors']:
                flash(error, 'error')
        else:
            if 'warnings' in messages and messages['warnings']:
                for warning in messages['warnings']:
                    flash(warning, 'warning')

            if new_uuid:
                # Got a new capture
                return redirect(url_for('tree', tree_uuid=new_uuid))

    return render_template('submit_capture.html',
                           default_public=get_config('generic', 'default_public'),
                           public_domain=lookyloo.public_domain)


# #############################################################

@app.route('/capture', methods=['GET', 'POST'])
def capture_web() -> str | Response | WerkzeugResponse:
    user_config: dict[str, Any] | None = None
    if flask_login.current_user.is_authenticated:
        user = flask_login.current_user.get_id()
        user_config = load_user_config(user)
    else:
        user = src_request_ip(request)

    if request.method == 'POST':
        if not (request.form.get('url') or request.form.get('urls') or 'document' in request.files):
            flash('Invalid submission: please submit at least a URL or a document.', 'error')
            return _prepare_capture_template(user_ua=request.headers.get('User-Agent'))

        capture_query: dict[str, Any] = {}
        # check if the post request has the file part
        if 'cookies' in request.files and request.files['cookies'].filename:
            capture_query['cookies'] = load_cookies(request.files['cookies'].stream.read())
        if 'storage_state' in request.files and request.files['storage_state'].filename:
            if _storage := request.files['storage_state'].stream.read():
                try:
                    capture_query['storage'] = orjson.loads(_storage)
                except orjson.JSONDecodeError:
                    flash(f'Invalid storage state: must be a JSON: {_storage.decode()}.', 'error')
                    logger.info(f'Invalid storage state: must be a JSON: {_storage.decode()}.')

        if request.form.get('device_name'):
            capture_query['device_name'] = request.form['device_name']
        elif request.form.get('freetext_ua'):
            capture_query['user_agent'] = request.form['freetext_ua']
        elif request.form.get('personal_ua') and request.headers.get('User-Agent'):
            capture_query['user_agent'] = request.headers['User-Agent']
        else:
            capture_query['user_agent'] = request.form['user_agent']
            capture_query['os'] = request.form['os']
            browser = request.form['browser']
            if browser in ['chromium', 'firefox', 'webkit']:
                # Will be guessed otherwise.
                capture_query['browser'] = browser

        capture_query['listing'] = True if request.form.get('listing') else False
        capture_query['allow_tracking'] = True if request.form.get('allow_tracking') else False
        capture_query['with_trusted_timestamps'] = True if request.form.get('with_trusted_timestamps') else False
        capture_query['java_script_enabled'] = True if request.form.get('java_script_enabled') else False

        if request.form.get('width') or request.form.get('height'):
            capture_query['viewport'] = {'width': int(request.form.get('width', 1280)),
                                         'height': int(request.form.get('height', 720))}

        if lookyloo.headed_allowed:
            capture_query['headless'] = True if request.form.get('headless') else False

        if request.form.get('general_timeout_in_sec'):
            capture_query['general_timeout_in_sec'] = request.form['general_timeout_in_sec']

        if request.form.get('referer'):
            capture_query['referer'] = request.form['referer']

        if request.form.get('dnt'):
            capture_query['dnt'] = request.form['dnt']

        if request.form.get('headers'):
            capture_query['headers'] = request.form['headers']

        if request.form.get('timezone_id'):
            capture_query['timezone_id'] = request.form['timezone_id']

        if request.form.get('locale'):
            capture_query['locale'] = request.form['locale']

        if request.form.get('geo_longitude') and request.form.get('geo_latitude'):
            capture_query['geolocation'] = {'longitude': float(request.form['geo_longitude']),
                                            'latitude': float(request.form['geo_latitude'])}

        if request.form.get('http_auth_username') and request.form.get('http_auth_password'):
            capture_query['http_credentials'] = {'username': request.form['http_auth_username'],
                                                 'password': request.form['http_auth_password']}

        if request.form.get('color_scheme'):
            capture_query['color_scheme'] = request.form['color_scheme']

        if request.form.get('init_script'):
            capture_query['init_script'] = request.form['init_script']

        capture_query['remote_lacus_name'] = request.form.get('remote_lacus_name')
        if _p_name := [n for n in request.form.getlist('remote_lacus_proxy_name') if n]:
            capture_query['proxy'] = _p_name[0]
        elif request.form.get('proxy'):
            parsed_proxy = urlparse(request.form['proxy'])
            if parsed_proxy.scheme and parsed_proxy.hostname and parsed_proxy.port:
                if parsed_proxy.scheme in ['http', 'https', 'socks5', 'socks5h']:
                    if (parsed_proxy.username and parsed_proxy.password) or (not parsed_proxy.username and not parsed_proxy.password):
                        capture_query['proxy'] = request.form['proxy']
                    else:
                        flash('You need to enter a username AND a password for your proxy.', 'error')
                else:
                    flash('Proxy scheme not supported: must be http(s) or socks5.', 'error')
            else:
                flash('Invalid proxy: Check that you entered a scheme, a hostname and a port.', 'error')

        # auto report
        if flask_login.current_user.is_authenticated:
            if request.form.get('auto-report'):
                capture_query['auto_report'] = {
                    'email': request.form.get('email', ""),
                    'comment': request.form.get('comment', ""),
                }

        if request.form.get('url'):
            capture_query['url'] = request.form['url']
            perma_uuid = lookyloo.enqueue_capture(CaptureSettings(**capture_query), source='web', user=user, authenticated=flask_login.current_user.is_authenticated)
            time.sleep(2)
            return redirect(url_for('tree', tree_uuid=perma_uuid))
        elif request.form.get('urls'):
            # bulk query
            bulk_captures = []
            for url in request.form['urls'].strip().split('\n'):
                if not url:
                    continue
                query = capture_query.copy()
                query['url'] = url
                new_capture_uuid = lookyloo.enqueue_capture(CaptureSettings(**query), source='web', user=user, authenticated=flask_login.current_user.is_authenticated)
                bulk_captures.append((new_capture_uuid, url))

            return render_template('bulk_captures.html', bulk_captures=bulk_captures)
        elif 'document' in request.files:
            # File upload
            capture_query['document'] = base64.b64encode(request.files['document'].stream.read()).decode()
            if request.files['document'].filename:
                capture_query['document_name'] = request.files['document'].filename
            else:
                capture_query['document_name'] = 'unknown_name.bin'
            perma_uuid = lookyloo.enqueue_capture(CaptureSettings(**capture_query), source='web', user=user, authenticated=flask_login.current_user.is_authenticated)
            time.sleep(2)
            return redirect(url_for('tree', tree_uuid=perma_uuid))
        else:
            flash('Invalid submission: please submit at least a URL or a document.', 'error')
    elif request.method == 'GET' and request.args.get('url'):
        url = unquote_plus(request.args['url']).strip()
        capture_query = {'url': url}
        perma_uuid = lookyloo.enqueue_capture(CaptureSettings(**capture_query), source='web', user=user, authenticated=flask_login.current_user.is_authenticated)
        return redirect(url_for('tree', tree_uuid=perma_uuid))

    # render template
    return _prepare_capture_template(user_ua=request.headers.get('User-Agent'),
                                     user_config=user_config)


@app.route('/simple_capture', methods=['GET', 'POST'])
@flask_login.login_required  # type: ignore[misc]
def simple_capture() -> str | Response | WerkzeugResponse:
    user = flask_login.current_user.get_id()
    if request.method == 'POST':
        if not (request.form.get('url') or request.form.get('urls')):
            flash('Invalid submission: please submit at least a URL.', 'error')
            return render_template('simple_capture.html')
        capture_query: dict[str, Any] = {}
        if request.form.get('url'):
            capture_query['url'] = request.form['url']
            perma_uuid = lookyloo.enqueue_capture(CaptureSettings(**capture_query), source='web', user=user,
                                                  authenticated=flask_login.current_user.is_authenticated)
            time.sleep(2)
            if perma_uuid:
                flash('Recording is in progress and is reported automatically.', 'success')
            return redirect(url_for('simple_capture'))
        elif request.form.get('urls'):
            for url in request.form['urls'].strip().split('\n'):
                if not url:
                    continue
                query = capture_query.copy()
                query['url'] = url
                new_capture_uuid = lookyloo.enqueue_capture(CaptureSettings(**query), source='web', user=user,
                                                            authenticated=flask_login.current_user.is_authenticated)
                if new_capture_uuid:
                    flash('Recording is in progress and is reported automatically.', 'success')
            return redirect(url_for('simple_capture'))
    # render template
    return render_template('simple_capture.html')


@app.route('/cookies/<string:cookie_name>', methods=['GET'])
def cookies_name_detail(cookie_name: str) -> str:
    from_popup = True if (request.args.get('from_popup') and request.args.get('from_popup') == 'True') else False
    return render_template('cookie_name.html', cookie_name=cookie_name, from_popup=from_popup)


@app.route('/hhhdetails/<string:hhh>', methods=['GET'])
def hhh_detail(hhh: str) -> str:
    from_popup = True if (request.args.get('from_popup') and request.args.get('from_popup') == 'True') else False
    headers: list[tuple[str, str]] = []
    if capture_node := get_indexing(flask_login.current_user).get_node_for_headers(hhh):
        capture_uuid, node_uuid = capture_node
        if urlnode := lookyloo.get_urlnode_from_tree(capture_uuid, node_uuid):
            headers = [(header["name"], header["value"]) for header in urlnode.response['headers']]
    return render_template('hhh_details.html', hhh=hhh, headers=headers, from_popup=from_popup)


@app.route('/identifier_details/<string:identifier_type>/<string:identifier>', methods=['GET'])
def identifier_details(identifier_type: str, identifier: str) -> str:
    from_popup = True if (request.args.get('from_popup') and request.args.get('from_popup') == 'True') else False
    return render_template('identifier_details.html', identifier_type=identifier_type,
                           identifier=identifier, from_popup=from_popup)


@app.route('/capture_hash_details/<string:hash_type>/<string:h>', methods=['GET'])
def capture_hash_details(hash_type: str, h: str) -> str:
    from_popup = True if (request.args.get('from_popup') and request.args.get('from_popup') == 'True') else False
    return render_template('hash_type_details.html', hash_type=hash_type, h=h, from_popup=from_popup)


@app.route('/favicon_details/<string:favicon_sha512>', methods=['GET'])
def favicon_detail(favicon_sha512: str) -> str:
    from_popup = True if (request.args.get('from_popup') and request.args.get('from_popup') == 'True') else False
    favicon = get_indexing(flask_login.current_user).get_favicon(favicon_sha512)
    if favicon:
        mimetype = from_string(favicon, mime=True)
        b64_favicon = base64.b64encode(favicon).decode()
        mmh3_shodan = lookyloo.compute_mmh3_shodan(favicon)
    else:
        mimetype = ''
        b64_favicon = ''
        mmh3_shodan = ''
    return render_template('favicon_details.html',
                           mimetype=mimetype, b64_favicon=b64_favicon,
                           mmh3_shodan=mmh3_shodan,
                           favicon_sha512=favicon_sha512,
                           from_popup=from_popup)


@app.route('/body_hashes/<string:body_hash>', methods=['GET'])
def body_hash_details(body_hash: str) -> str:
    from_popup = True if (request.args.get('from_popup') and request.args.get('from_popup') == 'True') else False
    filename = ''
    mimetype = ''
    b64 = ''
    capture_uuid = ''
    urlnode_uuid = ''
    ressource_size = 0
    if uuids := get_indexing(flask_login.current_user).get_hash_uuids(body_hash):
        # got UUIDs for this hash
        capture_uuid, urlnode_uuid = uuids
        if ressource := lookyloo.get_ressource(capture_uuid, urlnode_uuid, body_hash):
            filename, body, mimetype = ressource
            ressource_size = body.getbuffer().nbytes
            if mimetype_to_generic(mimetype) == 'image':
                b64 = base64.b64encode(body.read()).decode()
    return render_template('body_hash.html', body_hash=body_hash, from_popup=from_popup,
                           filename=filename, ressource_size=ressource_size, mimetype=mimetype, b64=b64,
                           has_pandora=lookyloo.pandora.available,
                           sample_tree_uuid=capture_uuid, sample_node_uuid=urlnode_uuid)


@app.route('/urls/<string:url>', methods=['GET'])
def url_details(url: str) -> str:
    from_popup = True if (request.args.get('from_popup') and request.args.get('from_popup') == 'True') else False
    url_unquoted = base64.urlsafe_b64decode(url.strip()).decode()
    return render_template('url.html', url=url_unquoted, url_quoted=url, from_popup=from_popup)


@app.route('/hostnames/<string:hostname>', methods=['GET'])
def hostname_details(hostname: str) -> str:
    from_popup = True if (request.args.get('from_popup') and request.args.get('from_popup') == 'True') else False
    return render_template('hostname.html', hostname=hostname, from_popup=from_popup)


@app.route('/tlds/<string:tld>', methods=['GET'])
def tld_details(tld: str) -> str:
    from_popup = True if (request.args.get('from_popup') and request.args.get('from_popup') == 'True') else False
    return render_template('tld.html', tld=tld, from_popup=from_popup)


@app.route('/ips/<string:ip>', methods=['GET'])
def ip_details(ip: str) -> str:
    from_popup = True if (request.args.get('from_popup') and request.args.get('from_popup') == 'True') else False
    return render_template('ip.html', ip=ip, from_popup=from_popup)


@app.route('/stats', methods=['GET'])
@flask_login.login_required  # type: ignore[misc]
def statsfull() -> str:
    stats = lookyloo.get_stats()
    return render_template('stats.html', stats=stats, version=pkg_version)


@app.route('/whois/<string:query>', methods=['GET'])
@app.route('/whois/<string:query>/<int:email_only>', methods=['GET'])
@file_response  # type: ignore[misc]
def whois(query: str, email_only: int=0) -> Response:
    to_return = lookyloo.uwhois.whois(query, bool(email_only))
    if isinstance(to_return, str):
        return send_file(BytesIO(to_return.encode()),
                         mimetype='test/plain', as_attachment=True, download_name=f'whois.{query}.txt')
    return jsonify(to_return)


# ##### Methods related to a specific URLNode #####

@app.route('/tree/<string:tree_uuid>/url/<string:node_uuid>/request_cookies', methods=['GET'])
@file_response  # type: ignore[misc]
def urlnode_request_cookies(tree_uuid: str, node_uuid: str) -> Response | None:
    urlnode = lookyloo.get_urlnode_from_tree(tree_uuid, node_uuid)
    if not urlnode.request_cookie:
        return None

    return send_file(BytesIO(orjson.dumps(urlnode.request_cookie, option=orjson.OPT_INDENT_2)),
                     mimetype='text/plain', as_attachment=True, download_name=f'{tree_uuid}_{node_uuid}_request_cookies.txt')


@app.route('/tree/<string:tree_uuid>/url/<string:node_uuid>/response_cookies', methods=['GET'])
@file_response  # type: ignore[misc]
def urlnode_response_cookies(tree_uuid: str, node_uuid: str) -> Response | None:
    urlnode = lookyloo.get_urlnode_from_tree(tree_uuid, node_uuid)
    if not urlnode.response_cookie:
        return None

    return send_file(BytesIO(orjson.dumps(urlnode.response_cookie, option=orjson.OPT_INDENT_2)),
                     mimetype='text/plain', as_attachment=True, download_name=f'{tree_uuid}_{node_uuid}_response_cookies.txt')


@app.route('/tree/<string:tree_uuid>/url/<string:node_uuid>/urls_in_rendered_content', methods=['GET'])
@file_response  # type: ignore[misc]
def urlnode_urls_in_rendered_content(tree_uuid: str, node_uuid: str) -> Response | None:
    # Note: we could simplify it with lookyloo.get_urls_rendered_page, but if at somepoint,
    # we have multiple page rendered on one tree, it will be a problem.
    urlnode = lookyloo.get_urlnode_from_tree(tree_uuid, node_uuid)
    if not hasattr(urlnode, 'rendered_html') or not urlnode.rendered_html:
        return None

    ct = lookyloo.get_crawled_tree(tree_uuid)
    not_loaded_urls = sorted(set(urlnode.urls_in_rendered_page)
                             - set(ct.root_hartree.all_url_requests.keys()))
    to_return = StringIO()
    to_return.writelines([f'{u}\n' for u in not_loaded_urls])
    return send_file(BytesIO(to_return.getvalue().encode()), mimetype='text/plain',
                     as_attachment=True, download_name=f'{tree_uuid}_urls_in_rendered_content.txt')


@app.route('/tree/<string:tree_uuid>/url/<string:node_uuid>/rendered_content', methods=['GET'])
@file_response  # type: ignore[misc]
def urlnode_rendered_content(tree_uuid: str, node_uuid: str) -> Response | None:
    try:
        urlnode = lookyloo.get_urlnode_from_tree(tree_uuid, node_uuid)
    except IndexError:
        to_send = b"Unable to find rendered content, the tree seem to be broken. Please reload the page and try again."
        lookyloo.remove_pickle(tree_uuid)
        return send_file(BytesIO(to_send), mimetype='text/plain',
                         as_attachment=True, download_name=f'{tree_uuid}_rendered_content.txt')
    if not urlnode.rendered_html:
        return None
    return send_file(BytesIO(urlnode.rendered_html.getvalue()), mimetype='text/plain',
                     as_attachment=True, download_name=f'{tree_uuid}_rendered_content.txt')


@app.route('/tree/<string:tree_uuid>/url/<string:node_uuid>/posted_data', methods=['GET'])
@file_response  # type: ignore[misc]
def urlnode_post_request(tree_uuid: str, node_uuid: str) -> WerkzeugResponse | str | Response | None:
    from_popup = True if (request.args.get('from_popup') and request.args.get('from_popup') == 'True') else False
    render_in_modal = True if (request.args.get('render_in_modal') and request.args.get('render_in_modal') == 'True') else False
    urlnode = lookyloo.get_urlnode_from_tree(tree_uuid, node_uuid)

    if render_in_modal:
        # return modal
        return render_template('prettify_text.html',
                               download_link=url_for('urlnode_post_request', tree_uuid=tree_uuid, node_uuid=node_uuid),
                               post_info=urlnode.posted_data_info if 'posted_data_info' in urlnode.features else None,
                               from_popup=from_popup)

    urlnode = lookyloo.get_urlnode_from_tree(tree_uuid, node_uuid)
    if not urlnode.posted_data:
        return None

    posted: str | bytes
    if isinstance(urlnode.posted_data, (dict, list)):
        # JSON blob, pretty print.
        posted = orjson.dumps(urlnode.posted_data, option=orjson.OPT_INDENT_2).decode()
    else:
        posted = urlnode.posted_data

    if isinstance(posted, str):
        to_return = BytesIO(posted.encode())
    else:
        to_return = BytesIO(posted)

    if isinstance(posted, str):
        return send_file(to_return, mimetype='text/plain',
                         as_attachment=True, download_name=f'{tree_uuid}_{node_uuid}_posted_data.txt')
    else:
        return send_file(to_return, mimetype='application/octet-stream',
                         as_attachment=True, download_name=f'{tree_uuid}_{node_uuid}_posted_data.bin')


@app.route('/tree/<string:tree_uuid>/url/<string:node_uuid>/ressource', methods=['POST', 'GET'])
@file_response  # type: ignore[misc]
def get_ressource(tree_uuid: str, node_uuid: str) -> WerkzeugResponse | str | Response:
    from_popup = True if (request.args.get('from_popup') and request.args.get('from_popup') == 'True') else False
    render_in_modal = True if (request.args.get('render_in_modal') and request.args.get('render_in_modal') == 'True') else False
    if request.method == 'POST':
        h_request = request.form.get('ressource_hash')
    else:
        h_request = None
    ressource = lookyloo.get_ressource(tree_uuid, node_uuid, h_request)
    if ressource:
        filename, to_return, mimetype = ressource
        if not mimetype.startswith('image'):
            # Force a .txt extension
            filename += '.txt'
    else:
        to_return = BytesIO(b'Unknown Hash')
        filename = 'file.txt'
        mimetype = 'text/text'
    if render_in_modal:
        # return modal
        return render_template('prettify_text.html',
                               download_link=url_for('get_ressource', tree_uuid=tree_uuid, node_uuid=node_uuid),
                               from_popup=from_popup)
    else:
        return send_file(to_return, mimetype=mimetype, as_attachment=True, download_name=filename)


@app.route('/tree/<string:tree_uuid>/url/<string:node_uuid>/ressource_preview', methods=['GET'])
@app.route('/tree/<string:tree_uuid>/url/<string:node_uuid>/ressource_preview/<string:h_ressource>', methods=['GET'])
@file_response  # type: ignore[misc]
def get_ressource_preview(tree_uuid: str, node_uuid: str, h_ressource: str | None=None) -> Response:
    ressource = lookyloo.get_ressource(tree_uuid, node_uuid, h_ressource)
    if not ressource:
        return Response('No preview available.', mimetype='text/text')
    filename, r, mimetype = ressource
    if mimetype.startswith('image'):
        return send_file(r, mimetype=mimetype,
                         as_attachment=True, download_name=filename)
    return Response('No preview available.', mimetype='text/text')


@app.route('/tree/<string:tree_uuid>/url/<string:node_uuid>/hashes', methods=['GET'])
@file_response  # type: ignore[misc]
def hashes_urlnode(tree_uuid: str, node_uuid: str) -> Response:
    success, hashes = lookyloo.get_hashes(tree_uuid, urlnode_uuid=node_uuid)
    if success:
        return send_file(BytesIO('\n'.join(hashes).encode()),
                         mimetype='test/plain', as_attachment=True, download_name=f'{tree_uuid}_{node_uuid}_hashes.txt')
    return make_response('Unable to find the hashes.', 404)


@app.route('/tree/<string:tree_uuid>/url/<string:node_uuid>/add_context', methods=['POST'])
@flask_login.login_required  # type: ignore[misc]
def add_context(tree_uuid: str, node_uuid: str) -> WerkzeugResponse | None:
    if not enable_context_by_users:
        return redirect(url_for('ressources'))

    context_data = request.form
    ressource_hash: str = context_data['hash_to_contextualize']
    callback_str: str = context_data['callback_str']
    legitimate: bool = True if context_data.get('legitimate') else False
    malicious: bool = True if context_data.get('malicious') else False
    details: dict[str, dict[str, Any]] = {'malicious': {}, 'legitimate': {}}
    if malicious:
        malicious_details = {}
        if context_data.get('malicious_type'):
            malicious_details['type'] = context_data['malicious_type']
        if context_data.get('malicious_target'):
            malicious_details['target'] = context_data['malicious_target']
        details['malicious'] = malicious_details
    if legitimate:
        legitimate_details = {}
        if context_data.get('legitimate_domain'):
            legitimate_details['domain'] = context_data['legitimate_domain']
        if context_data.get('legitimate_description'):
            legitimate_details['description'] = context_data['legitimate_description']
        details['legitimate'] = legitimate_details
    lookyloo.add_context(tree_uuid, urlnode_uuid=node_uuid, ressource_hash=ressource_hash,
                         legitimate=legitimate, malicious=malicious, details=details)
    if callback_str == 'hostnode_popup':
        hostnode_uuid = lookyloo.get_urlnode_from_tree(tree_uuid, node_uuid).hostnode_uuid
        return redirect(url_for('hostnode_popup', tree_uuid=tree_uuid, node_uuid=hostnode_uuid))
    elif callback_str == 'ressources':
        return redirect(url_for('ressources'))
    return None


node_view_template = app.jinja_env.from_string(source='''
The capture contains this value in <b>{{nodes | length}}</b> nodes.
<br>
<p class="d-inline-flex gap-1">
  <button class="btn btn-link" type="button"
      data-bs-toggle="collapse" data-bs-target="#collapseAllNodes_{{collapse_id}}"
      aria-expanded="false" aria-controls="collapseAllNodes_{{collapse_id}}">
  Show
  </button>
</p>
<div class="collapse" id="collapseAllNodes_{{collapse_id}}">
  <div class="card card-body">
    Click on the link to go directly on the node in the tree.
    <span class="d-inline-block text-break">
      <ul class="list-group list-group-flush">
        {%for n in nodes %}
        {% if n|length == 2 %}
        {% set url, node = n %}
        {% set extra = None %}
        {% else %}
        {% set url, node, extra = n %}
        {% endif %}
        <li class="list-group-item">
          {% if from_popup %}
          <a href="#" class="openNewTab" data-capture="{{capture_uuid}}" data-hostnode="{{node}}">
            {{shorten_string(url)}}
          </a>
          {% else %}
          <a href="{{url_for("tree", tree_uuid=capture_uuid, node_uuid=node)}}">
            {{shorten_string(url)}}
          </a>
          {% endif %}
          {% if extra %}
          <b>{{extra}}</b>
          {% endif %}
        </li>
        {% endfor %}
      </ul>
    </span>
  </div>
</div>
''')


def __prepare_node_view(capture_uuid: str, nodes: Sequence[tuple[str, str] | tuple[str, str, str | None]], from_popup: bool=False) -> dict[str, str]:
    return {'display': render_template(node_view_template, collapse_id=str(uuid4()), nodes=nodes, capture_uuid=capture_uuid),
            'filter': ' '.join(n[0] for n in nodes)}


def __prepare_title_in_modal(capture_uuid: str, title: str, from_popup: bool=False) -> dict[str, str]:
    span_title = f'<span class="d-inline-block text-break">{title}</span>'
    if from_popup:
        return {'display': f'<a href="#" class="openNewTab" data-capture="{capture_uuid}">{span_title}</a>',
                'filter': title}
    return {'display': f'<a href="{url_for("tree", tree_uuid=capture_uuid)}">{span_title}</a>',
            'filter': title}


def __prepare_landings_in_modal(landing_page: str) -> dict[str, str]:
    return {'display': shorten_string(landing_page),
            'filter': landing_page}


index_link_template = app.jinja_env.from_string(source='''
<b>Page title</b>: <span title="{{title}}">{{title}}</span><br>
<b>Initial URL</b>: {{shorten_string(url)}}<br>
<a style="float: right;" href="{{url_for('tree', tree_uuid=capture_uuid)}}" class="btn btn-outline-primary" role="button">Show capture</a>
''')

redir_chain_template = app.jinja_env.from_string(source='''
{% from 'bootstrap5/utils.html' import render_icon %}

<div class="text-center">
 <div class="row"><div class="col">{{shorten_string(redirects[0])}}</div></div>
 {% for r in redirects[1:] %}
   <div class="row"><div class="col">{{ render_icon("arrow-down") }}</div></div>
   <div class="row"><div class="col">{{ shorten_string(r) }}</div></div>
 {% endfor %}
</div>
<a style="float: right;" href="{{url_for('redirects', tree_uuid=uuid)}}" class="btn btn-outline-primary" role="button">Download redirects</a>
''')


favicon_download_button_template = app.jinja_env.from_string(source='''
{% from 'bootstrap5/utils.html' import render_icon %}
<button type="button" class="btn btn-light downloadFaviconButton" data-mimetype="{{mimetype}}" data-b64favicon="{{b64_favicon}}" data-filename="favicon.ico">
  {{render_icon("cloud-download", title="Download the favicon")}}
</button>''')


@app.route('/tables/<string:table_name>/<string:value>', methods=['POST'])
def post_table(table_name: str, value: str) -> Response:
    from_popup = True if (request.args.get('from_popup') and request.args.get('from_popup') == 'True') else False
    draw = request.form.get('draw', type=int)
    start = request.form.get('start', type=int)
    length = request.form.get('length', type=int)
    search = request.form.get('search[value]', type=str)
    captures: list[tuple[str, str, datetime, str, str]] | list[tuple[str, str, str, datetime, list[tuple[str, str]]]] | list[tuple[str, str, str, datetime]]
    to_append: dict[str, int | str | dict[str, str]]
    if table_name == 'indexTable':
        show_error, category = get_index_params(request)
        show_hidden = (value == "hidden")
        if show_hidden and not flask_login.current_user.is_authenticated:
            # NOTE: hidden captures are only available to authenticated users.
            return jsonify({'error': 'Not allowed.'})
        cut_time: datetime | None = None
        if time_delta_on_index:
            # We want to filter the captures on the index
            cut_time = (datetime.now() - timedelta(**time_delta_on_index))

        lookyloo.update_cache_index()
        prepared_captures = []
        for cached in lookyloo.sorted_capture_cache(index_cut_time=cut_time):
            if category and not get_indexing(flask_login.current_user).capture_in_category(cached.uuid, category):
                continue
            if show_hidden:
                # Only display the hidden ones
                if not cached.no_index:
                    continue
            elif cached.no_index:
                continue
            if not show_error and cached.error:
                continue
            to_append = {
                'page': {'display': render_template(index_link_template,
                                                    title=cached.title,
                                                    url=cached.url,
                                                    capture_uuid=cached.uuid),
                         'filter': cached.title},
                'capture_time': cached.timestamp.isoformat(),
            }
            to_append['redirects'] = {'display': 'No redirect', 'filter': ''}
            if cached.redirects:
                to_append['redirects'] = {'display': render_template(redir_chain_template,
                                                                     redirects=cached.redirects,
                                                                     uuid=cached.uuid),
                                          'filter': ' '.join(cached.redirects)}
            prepared_captures.append(to_append)
        return jsonify(prepared_captures)

    if table_name == 'HHHDetailsTable':
        hhh = value.strip()
        total, captures = get_hhh_investigator(hhh, offset=start, limit=length, search=search)
        if search and start is not None and length is not None:
            total_filtered = len(captures)
            captures = captures[start:start + length]
        prepared_captures = []
        for capture_uuid, title, landing_page, capture_time, nodes in captures:
            to_append = {
                'capture_time': capture_time.isoformat(),
                'landing_page': __prepare_landings_in_modal(landing_page)
            }

            title_modal = __prepare_title_in_modal(capture_uuid, title, from_popup)
            node_view = __prepare_node_view(capture_uuid, nodes, from_popup)
            to_append['capture_title'] = {'display': f'{title_modal["display"]}</br>{node_view["display"]}',
                                          'filter': f'{title_modal["filter"]} {node_view["filter"]}'}

            prepared_captures.append(to_append)
        return jsonify({'draw': draw, 'recordsTotal': total, 'recordsFiltered': total if not search else total_filtered, 'data': prepared_captures})

    if table_name == 'cookieNameTable':
        cookie_name = value.strip()
        total, captures = get_cookie_name_investigator(cookie_name, offset=start, limit=length, search=search)
        if search and start is not None and length is not None:
            total_filtered = len(captures)
            captures = captures[start:start + length]
        prepared_captures = []
        for capture_uuid, title, landing_page, capture_time, nodes in captures:
            to_append = {
                'capture_time': capture_time.isoformat(),
                'landing_page': __prepare_landings_in_modal(landing_page)
            }
            title_modal = __prepare_title_in_modal(capture_uuid, title, from_popup)
            node_view = __prepare_node_view(capture_uuid, nodes, from_popup)
            to_append['capture_title'] = {'display': f'{title_modal["display"]}</br>{node_view["display"]}',
                                          'filter': f'{title_modal["filter"]} {node_view["filter"]}'}
            prepared_captures.append(to_append)
        return jsonify({'draw': draw, 'recordsTotal': total, 'recordsFiltered': total if not search else total_filtered, 'data': prepared_captures})

    if table_name == 'bodyHashDetailsTable':
        body_hash = value.strip()
        total, captures = _get_body_hash_investigator(body_hash, offset=start, limit=length, search=search)
        if search and start is not None and length is not None:
            total_filtered = len(captures)
            captures = captures[start:start + length]
        prepared_captures = []
        for capture_uuid, title, landing_page, capture_time, nodes in captures:
            to_append = {
                'capture_time': capture_time.isoformat(),
                'landing_page': __prepare_landings_in_modal(landing_page)
            }
            title_modal = __prepare_title_in_modal(capture_uuid, title, from_popup)
            node_view = __prepare_node_view(capture_uuid, nodes, from_popup)
            to_append['capture_title'] = {'display': f'{title_modal["display"]}</br>{node_view["display"]}',
                                          'filter': f'{title_modal["filter"]} {node_view["filter"]}'}
            prepared_captures.append(to_append)
        return jsonify({'draw': draw, 'recordsTotal': total, 'recordsFiltered': total if not search else total_filtered, 'data': prepared_captures})

    if table_name == 'identifierDetailsTable':
        identifier_type, identifier = value.strip().split('|')
        total, captures = get_identifier_investigator(identifier_type, identifier, offset=start, limit=length, search=search)
        if search and start is not None and length is not None:
            total_filtered = len(captures)
            captures = captures[start:start + length]
        prepared_captures = []
        for capture_uuid, title, landing_page, capture_time in captures:
            to_append = {
                'capture_time': capture_time.isoformat(),
                'capture_title': __prepare_title_in_modal(capture_uuid, title, from_popup),
                'landing_page': __prepare_landings_in_modal(landing_page)
            }
            prepared_captures.append(to_append)
        return jsonify({'draw': draw, 'recordsTotal': total, 'recordsFiltered': total if not search else total_filtered, 'data': prepared_captures})

    if table_name == 'hashTypeDetailsTable':
        hash_type, h = value.strip().split('|')
        total, captures = get_capture_hash_investigator(hash_type, h, offset=start, limit=length, search=search)
        if search and start is not None and length is not None:
            total_filtered = len(captures)
            captures = captures[start:start + length]
        prepared_captures = []
        for capture_uuid, title, landing_page, capture_time in captures:
            to_append = {
                'capture_time': capture_time.isoformat(),
                'capture_title': __prepare_title_in_modal(capture_uuid, title, from_popup),
                'landing_page': __prepare_landings_in_modal(landing_page)
            }
            prepared_captures.append(to_append)
        return jsonify({'draw': draw, 'recordsTotal': total, 'recordsFiltered': total if not search else total_filtered, 'data': prepared_captures})

    if table_name == 'faviconDetailsTable':
        total, captures = get_favicon_investigator(value.strip(), offset=start, limit=length, search=search)
        if search and start is not None and length is not None:
            total_filtered = len(captures)
            captures = captures[start:start + length]
        prepared_captures = []
        for capture_uuid, title, landing_page, capture_time in captures:
            to_append = {
                'capture_time': capture_time.isoformat(),
                'capture_title': __prepare_title_in_modal(capture_uuid, title, from_popup),
                'landing_page': __prepare_landings_in_modal(landing_page)
            }
            prepared_captures.append(to_append)
        return jsonify({'draw': draw, 'recordsTotal': total, 'recordsFiltered': total if not search else total_filtered, 'data': prepared_captures})

    if table_name == 'ipTable':
        total, captures = get_ip_investigator(value.strip(), offset=start, limit=length, search=search)
        if search and start is not None and length is not None:
            total_filtered = len(captures)
            captures = captures[start:start + length]
        prepared_captures = []
        for capture_uuid, title, landing_page, capture_time, nodes in captures:
            to_append = {
                'capture_time': capture_time.isoformat(),
                'landing_page': __prepare_landings_in_modal(landing_page)
            }
            title_modal = __prepare_title_in_modal(capture_uuid, title, from_popup)
            node_view = __prepare_node_view(capture_uuid, nodes, from_popup)
            to_append['capture_title'] = {'display': f'{title_modal["display"]}</br>{node_view["display"]}',
                                          'filter': f'{title_modal["filter"]} {node_view["filter"]}'}
            prepared_captures.append(to_append)
        return jsonify({'draw': draw, 'recordsTotal': total, 'recordsFiltered': total if not search else total_filtered, 'data': prepared_captures})

    if table_name == 'hostnameTable':
        total, captures = get_hostname_investigator(value.strip(), offset=start, limit=length, search=search)
        if search and start is not None and length is not None:
            total_filtered = len(captures)
            captures = captures[start:start + length]
        prepared_captures = []
        for capture_uuid, title, landing_page, capture_time, nodes in captures:
            to_append = {
                'capture_time': capture_time.isoformat(),
                'landing_page': __prepare_landings_in_modal(landing_page)
            }
            title_modal = __prepare_title_in_modal(capture_uuid, title, from_popup)
            node_view = __prepare_node_view(capture_uuid, nodes, from_popup)
            to_append['capture_title'] = {'display': f'{title_modal["display"]}</br>{node_view["display"]}',
                                          'filter': f'{title_modal["filter"]} {node_view["filter"]}'}
            prepared_captures.append(to_append)
        return jsonify({'draw': draw, 'recordsTotal': total, 'recordsFiltered': total if not search else total_filtered, 'data': prepared_captures})

    if table_name == 'tldTable':
        total, captures = get_tld_investigator(value.strip(), offset=start, limit=length, search=search)
        if search and start is not None and length is not None:
            total_filtered = len(captures)
            captures = captures[start:start + length]
        prepared_captures = []
        for capture_uuid, title, landing_page, capture_time, nodes in captures:
            to_append = {
                'capture_time': capture_time.isoformat(),
                'landing_page': __prepare_landings_in_modal(landing_page)
            }
            title_modal = __prepare_title_in_modal(capture_uuid, title, from_popup)
            node_view = __prepare_node_view(capture_uuid, nodes, from_popup)
            to_append['capture_title'] = {'display': f'{title_modal["display"]}</br>{node_view["display"]}',
                                          'filter': f'{title_modal["filter"]} {node_view["filter"]}'}
            prepared_captures.append(to_append)
        return jsonify({'draw': draw, 'recordsTotal': total, 'recordsFiltered': total if not search else total_filtered, 'data': prepared_captures})

    if table_name == 'urlTable':
        url = base64.urlsafe_b64decode(value.strip()).decode()
        total, captures = get_url_investigator(url, offset=start, limit=length, search=search)
        if search and start is not None and length is not None:
            total_filtered = len(captures)
            captures = captures[start:start + length]
        prepared_captures = []
        for capture_uuid, title, landing_page, capture_time, nodes in captures:
            to_append = {
                'capture_time': capture_time.isoformat(),
                'landing_page': __prepare_landings_in_modal(landing_page)
            }
            title_modal = __prepare_title_in_modal(capture_uuid, title, from_popup)
            node_view = __prepare_node_view(capture_uuid, nodes, from_popup)
            to_append['capture_title'] = {'display': f'{title_modal["display"]}</br>{node_view["display"]}',
                                          'filter': f'{title_modal["filter"]} {node_view["filter"]}'}
            prepared_captures.append(to_append)
        return jsonify({'draw': draw, 'recordsTotal': total, 'recordsFiltered': total if not search else total_filtered, 'data': prepared_captures})

    if table_name == 'urlsTable':
        tree_uuid = value.strip()
        prepared_captures = []
        for url, _info in get_all_urls(tree_uuid).items():
            to_append = {
                'total_captures': _info['total_captures'],
                'url': details_modal_button(target_modal_id='#urlDetailsModal',
                                            data_remote=url_for('url_details', url=_info['quoted_url']),
                                            button_string=shorten_string(url),
                                            search=url)
            }
            prepared_captures.append(to_append)
        return jsonify(prepared_captures)

    if table_name == 'identifiersTable':
        tree_uuid = value.strip()
        prepared_captures = []
        for id_type, identifiers in get_indexing(flask_login.current_user).get_identifiers_capture(tree_uuid).items():
            for identifier in identifiers:
                nb_captures = get_indexing(flask_login.current_user).get_captures_identifier_count(id_type, identifier)
                to_append = {
                    'total_captures': nb_captures,
                    'identifier': details_modal_button(target_modal_id='#identifierDetailsModal',
                                                       data_remote=url_for('identifier_details', identifier_type=id_type, identifier=identifier),
                                                       button_string=shorten_string(identifier),
                                                       search=identifier),
                    'identifier_type': id_type
                }
                prepared_captures.append(to_append)
        return jsonify(prepared_captures)

    if table_name == 'hostnamesTable':
        tree_uuid = value.strip()
        prepared_captures = []
        for _hostname, _info in get_all_hostnames(tree_uuid).items():
            h_nodes: list[tuple[str, str]] = [(node.name, node.uuid) for node in _info['nodes']]  # type: ignore[union-attr]
            to_append = {
                'total_captures': _info['total_captures'],
                'hostname': details_modal_button(target_modal_id='#hostnameDetailsModal',
                                                 data_remote=url_for('hostname_details', hostname=_hostname),
                                                 button_string=shorten_string(_hostname),
                                                 search=_hostname),
                'ip': details_modal_button(target_modal_id='#ipDetailsModal',
                                           data_remote=url_for('ip_details', ip=_info['ip']),
                                           button_string=shorten_string(_info['ip']),
                                           search=_info['ip']),  # type: ignore[arg-type]
                'urls': __prepare_node_view(tree_uuid, h_nodes, from_popup)
            }
            prepared_captures.append(to_append)
        return jsonify(prepared_captures)

    if table_name == 'treeHashesTable':
        tree_uuid = value.strip()
        prepared_captures = []
        for hash_type, h in get_indexing(flask_login.current_user).get_hashes_types_capture(tree_uuid).items():
            to_append = {
                'total_captures': get_indexing(flask_login.current_user).get_captures_hash_type_count(hash_type, h),
                'capture_hash': details_modal_button(target_modal_id='#captureHashesTypesDetailsModal',
                                                     data_remote=url_for('capture_hash_details', hash_type=hash_type, h=h),
                                                     button_string=shorten_string(h),
                                                     search=h),
                'hash_type': hash_type
            }
            prepared_captures.append(to_append)
        return jsonify(prepared_captures)

    if table_name == 'faviconsTable':
        tree_uuid = value.strip()
        prepared_captures = []
        success, favicons_zip = lookyloo.get_potential_favicons(tree_uuid, all_favicons=True, for_datauri=False)
        if not success:
            return jsonify({'error': 'No favicon found.'})
        with ZipFile(favicons_zip, 'r') as myzip:
            for name in myzip.namelist():
                if not name.endswith('.ico'):
                    continue
                favicon = myzip.read(name)
                if not favicon:
                    continue
                try:
                    mimetype = from_string(favicon, mime=True)
                except PureError:
                    # Not a valid image
                    continue
                favicon_sha512 = hashlib.sha512(favicon).hexdigest()
                b64_favicon = base64.b64encode(favicon).decode()
                to_append = {
                    'total_captures': get_indexing(flask_login.current_user).get_captures_favicon_count(favicon_sha512),
                    'favicon': details_modal_button(target_modal_id='#faviconDetailsModal', data_remote=url_for('favicon_detail', favicon_sha512=favicon_sha512),
                                                    button_string=f'''<img src="data:{mimetype};base64,{b64_favicon}" style="width:32px;height:32px;"
                                                                           title="Click to see other captures with the same favicon"/>''',
                                                    search=favicon_sha512),
                    'shodan_mmh3': lookyloo.compute_mmh3_shodan(favicon),
                    'download': render_template(favicon_download_button_template, mimetype=mimetype, b64_favicon=b64_favicon)
                }

                prepared_captures.append(to_append)
        return jsonify(prepared_captures)

    if table_name == 'ipsTable':
        tree_uuid = value.strip()
        prepared_captures = []
        for _ip, _info in get_all_ips(tree_uuid).items():
            if _ip.startswith('127'):
                # Skip the loopback entries
                continue
            ip_nodes: list[tuple[str, str]] = [(node.name, node.uuid) for node in _info['nodes']]
            to_append = {
                'total_captures': _info['total_captures'],
                'ip': details_modal_button(target_modal_id='#ipDetailsModal',
                                           data_remote=url_for('ip_details', ip=_ip),
                                           button_string=shorten_string(_ip),
                                           search=_ip),
                'hostname': details_modal_button(target_modal_id='#hostnameDetailsModal',
                                                 data_remote=url_for('hostname_details', hostname=_info['hostname']),
                                                 button_string=shorten_string(_info['hostname']),
                                                 search=_info['hostname']),
                'urls': __prepare_node_view(tree_uuid, ip_nodes, from_popup)
            }
            prepared_captures.append(to_append)
        return jsonify(prepared_captures)

    if table_name == 'bodyHashesTable':
        tree_uuid = value.strip()
        prepared_captures = []
        for body_hash, _bh_info in get_all_body_hashes(tree_uuid).items():
            bh_nodes: list[tuple[str, str, str | None]] = [(node[0].name, node[0].uuid, '(embedded)' if node[1] else None) for node in _bh_info['nodes']]
            to_append = {
                'total_captures': _bh_info['total_captures'],
                'file_type': {'display': hash_icon_render(tree_uuid, _bh_info['nodes'][0][0].uuid,
                                                          _bh_info['mimetype'], body_hash),
                              'filter': _bh_info['mimetype']},
                'urls': __prepare_node_view(tree_uuid, bh_nodes, from_popup),
                'sha512': details_modal_button(target_modal_id='#bodyHashDetailsModal',
                                               data_remote=url_for('body_hash_details', body_hash=body_hash),
                                               button_string=shorten_string(body_hash),
                                               search=body_hash)
            }
            prepared_captures.append(to_append)
        return jsonify(prepared_captures)

    if table_name == "CIRCL_pdns_table":
        if not lookyloo.circl_pdns.available:
            return jsonify({'error': 'CIRCL PDNS is not available.'})
        query = value.strip()
        prepared_records = []
        if records := lookyloo.circl_pdns.get_passivedns(query, live=True if request.form.get('live') == 'true' else False):
            for record in records:
                if isinstance(record.rdata, list):
                    data = ', '.join(record.rdata)
                else:
                    data = record.rdata

                if record.rrtype in ['A', 'AAAA']:
                    # make the rrname a link to IP view
                    rrname_url = url_for('ip_details', ip=record.rrname, from_popup=True)
                    rrname = f'<a href="{rrname_url}">{record.rrname}</a>'
                else:
                    rrname = record.rrname

                to_append = {
                    'time_first': record.time_first_datetime.isoformat(),
                    'time_last': record.time_last_datetime.isoformat(),
                    'rrtype': record.rrtype,
                    'rdata': f'<span class="d-inline-block text-break">{data}</span>',
                    'rrname': f'<span class="d-inline-block text-break">{rrname}</span>'
                }
                prepared_records.append(to_append)
        return jsonify(prepared_records)

    return jsonify({})


# Query API
authorizations = {
    'apikey': {
        'type': 'apiKey',
        'in': 'header',
        'name': 'Authorization'
    }
}

CORS(app, resources={r"/submit": {"origins": "*"}})

api = Api(app, title='Lookyloo API',
          description='API to submit captures and query a lookyloo instance.',
          doc='/doc/',
          authorizations=authorizations,
          version=pkg_version)

api.add_namespace(generic_api)<|MERGE_RESOLUTION|>--- conflicted
+++ resolved
@@ -39,7 +39,7 @@
 from flask_restx import Api  # type: ignore[import-untyped]
 from flask_talisman import Talisman  # type: ignore[import-untyped]
 from lacuscore import CaptureStatus, CaptureSettingsError
-from markupsafe import Markup, escape
+from markupsafe import Markup
 from pylookyloo import PyLookylooError, Lookyloo as PyLookyloo
 from puremagic import from_string, PureError
 from pymisp import MISPEvent, MISPServerError
@@ -217,21 +217,6 @@
     return Markup(f'integrity="sha512-{sha512}"')
 
 
-<<<<<<< HEAD
-def shorten_string(s: str | int, length: int, with_title: bool=False) -> str:
-    to_return = ''
-    if isinstance(s, str):
-        # NOTE: otherwise, anything passed to this method can contain HTML
-        s = escape(s)
-    if with_title:
-        to_return += f'<span title="{s}">'
-    if isinstance(s, int):
-        s = str(s)
-    if len(s) > length:
-        to_return += f'{s[:int(length / 2)]} [...] {s[-int(length / 2):]}'
-    else:
-        to_return += s
-=======
 # Inspired by: https://stackoverflow.com/questions/59157322/overflow-ellipsis-in-middle-of-a-string
 class SafeMiddleEllipsisString():
 
@@ -260,7 +245,6 @@
 
 def shorten_string(s: str | int, with_title: bool=True) -> Markup:
     ss = SafeMiddleEllipsisString(s)
->>>>>>> 8d32651f
     if with_title:
         return Markup("{s:with_title}").format(s=ss)
     return Markup(ss)
